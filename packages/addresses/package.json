--- conflicted
+++ resolved
@@ -1,10 +1,6 @@
 {
   "name": "@hop-protocol/addresses",
-<<<<<<< HEAD
-  "version": "0.0.1-beta.25",
-=======
   "version": "0.0.1-beta.26",
->>>>>>> 713c5e9b
   "description": "The Hop Protocol Smart Contract addresses",
   "main": "dist/index.js",
   "types": "dist/index.d.ts",
