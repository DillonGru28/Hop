--- conflicted
+++ resolved
@@ -78,11 +78,7 @@
       <Route path="/demo">
         <Demo />
       </Route>
-<<<<<<< HEAD
 
-
-=======
->>>>>>> adaf56bb
       <Route path="/components">
         <Components />
       </Route>
