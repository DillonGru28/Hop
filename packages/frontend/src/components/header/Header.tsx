import React, { FC } from 'react'
import { Link } from 'react-router-dom'
import { Theme, makeStyles } from '@material-ui/core/styles'
import Box from '@material-ui/core/Box'
import Button from 'src/components/buttons/Button'
import { useApp } from 'src/contexts/AppContext'
import { useWeb3Context } from 'src/contexts/Web3Context'
import HeaderRoutes from 'src/components/header/HeaderRoutes'
import TxPill from 'src/components/header/TxPill'
import HopLogoFullColor from 'src/assets/logos/hop-logo-full-color.svg'
import { isMainnet } from 'src/config'
import Settings from 'src/pages/Send/Settings'
import WalletWarning from './WalletWarning'
import Banner from 'src/components/Banner'

const useStyles = makeStyles((theme: Theme) => ({
  root: {
    minHeight: '10.0rem',
    padding: '0 4.2rem',
    [theme.breakpoints.down('xs')]: {
      flexDirection: 'column',
      paddingTop: '2rem',
      marginBottom: '4rem',
    },
  },
  title: {
    position: 'relative',
  },
  hopLogo: {
    marginTop: '-1.0rem',
    width: '19.1rem',
  },
  label: {
    fontSize: '1rem',
    position: 'absolute',
    bottom: '-0.2rem',
    right: '0',
    opacity: '0.2',
  },
}))

const Header: FC = () => {
  const styles = useStyles()
  const { address, requestWallet } = useWeb3Context()
  const { l1Network } = useApp()

  return (
    <>
<<<<<<< HEAD
=======
      <Banner>
      Hop transactions are taking longer than usual. The bonder is experiencing some latency so transfers may take a few hours. We apologize for the delay and are working on resolving the issue.
      </Banner>
>>>>>>> 43f106d8
      <Box className={styles.root} display="flex" alignItems="center">
        <Box display="flex" flexDirection="row" flex={1} justifyContent="flex-start">
          <Link to="/">
            <h1 className={styles.title}>
              <img className={styles.hopLogo} src={HopLogoFullColor} alt="Hop" />
              {!isMainnet ? <span className={styles.label}>{l1Network?.name}</span> : null}
            </h1>
          </Link>
        </Box>
        <Box display="flex" flexDirection="row" flex={1} justifyContent="center">
          <HeaderRoutes />
        </Box>
        <Box display="flex" flexDirection="row" flex={1} justifyContent="flex-end">
          <Settings />
          {address ? (
            <TxPill />
          ) : (
            <Button highlighted onClick={requestWallet}>
              Connect a Wallet
            </Button>
          )}
        </Box>
      </Box>
      <WalletWarning />
    </>
  )
}

export default Header<|MERGE_RESOLUTION|>--- conflicted
+++ resolved
@@ -46,12 +46,9 @@
 
   return (
     <>
-<<<<<<< HEAD
-=======
       <Banner>
       Hop transactions are taking longer than usual. The bonder is experiencing some latency so transfers may take a few hours. We apologize for the delay and are working on resolving the issue.
       </Banner>
->>>>>>> 43f106d8
       <Box className={styles.root} display="flex" alignItems="center">
         <Box display="flex" flexDirection="row" flex={1} justifyContent="flex-start">
           <Link to="/">
