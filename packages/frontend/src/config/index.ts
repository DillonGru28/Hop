<<<<<<< HEAD
export * from './config'
export * from './constants'
export * from './interfaces'
=======
export * from './addresses'
export * from './wallet'
export * from './constants'
>>>>>>> adaf56bb
<|MERGE_RESOLUTION|>--- conflicted
+++ resolved
@@ -1,9 +1,4 @@
-<<<<<<< HEAD
-export * from './config'
-export * from './constants'
-export * from './interfaces'
-=======
 export * from './addresses'
 export * from './wallet'
 export * from './constants'
->>>>>>> adaf56bb
+export * from './interfaces'