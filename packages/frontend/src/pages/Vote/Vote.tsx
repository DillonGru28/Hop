import React, { FC, useState } from 'react'
import { makeStyles } from '@material-ui/core/styles'
import Typography from '@material-ui/core/Typography'
import Box from '@material-ui/core/Box'
import Button from 'src/components/buttons/Button'
import { IProposal } from 'src/config'

import ProposalPreviewCard from 'src/pages/Vote/ProposalPreviewCard'
import DelegateModal from 'src/pages/Vote/DelegateModal/DelegateModal'

const useStyles = makeStyles(() => ({
  headerWrapper: {
    display: 'flex',
    width: '51rem',
    flexDirection: 'row',
    justifyContent: 'space-between',
    marginBottom: '4.2rem'
  },
  buttonStyle: {
    margin: 'initial'
  },
  pricesBox: {
    width: '51.6rem',
    marginTop: '4.2rem',
    marginBottom: '4.2rem'
  },
  priceBox: {
    display: 'flex',
    flexDirection: 'column'
  },
  pricesCard: {
    display: 'flex',
    justifyContent: 'space-between'
  }
}))

type VoteProps = {
  proposals: IProposal[]
}

const Vote: FC<VoteProps> = props => {
  const { proposals } = props
  const styles = useStyles()
  const [modalIsOpen, setModalIsOpen] = useState(true) // TODO: Change this back

  // Mock data
  const isDelegated = false

  return (
    <Box display="flex" flexDirection="column" alignItems="center">
      <DelegateModal
        isOpen={modalIsOpen}
        onClose={() => setModalIsOpen(false)}
      />
      <Box display="flex" alignItems="center" className={styles.headerWrapper}>
        <Typography variant="h6">Participating Pools</Typography>
        {!isDelegated && (
          <Button
            className={styles.buttonStyle}
            onClick={() => setModalIsOpen(true)}
          >
            Unlock Voting
          </Button>
<<<<<<< HEAD
        )}
        {/* showModal && useDelegateModal() */}
=======
        }
>>>>>>> f27cd830
      </Box>
      {proposals.map((proposal: IProposal) => (
        <ProposalPreviewCard
          id={proposal.id}
          description={proposal.title}
          status={proposal.status}
        />
      ))}
    </Box>
  )
}

export default Vote<|MERGE_RESOLUTION|>--- conflicted
+++ resolved
@@ -61,15 +61,11 @@
           >
             Unlock Voting
           </Button>
-<<<<<<< HEAD
         )}
-        {/* showModal && useDelegateModal() */}
-=======
-        }
->>>>>>> f27cd830
       </Box>
       {proposals.map((proposal: IProposal) => (
         <ProposalPreviewCard
+          key={proposal.id}
           id={proposal.id}
           description={proposal.title}
           status={proposal.status}
