--- conflicted
+++ resolved
@@ -40,12 +40,8 @@
   )
   .option('--clear-db', 'Clear cache database on start')
   .option('--log-db-state', 'Log db state periodically')
-<<<<<<< HEAD
-  .option('--sync-from-date <string>', 'Date to start syncing db from, in format ISO format YYYY-MM-DD')
+  .option('--sync-from-date <string>', 'Date to start syncing db from, in ISO format YYYY-MM-DD')
   .option('--s3-upload', 'Upload available liquidity info as JSON to S3')
-=======
-  .option('--sync-from-date <string>', 'Date to start syncing db from, in ISO format YYYY-MM-DD')
->>>>>>> 108765c6
   .action(async (source: any) => {
     try {
       printHopArt()
