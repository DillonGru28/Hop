--- conflicted
+++ resolved
@@ -31,41 +31,27 @@
   .action(actionHandler(main))
 
 async function main (source: any) {
-<<<<<<< HEAD
-  let { chain, from: fromToken, to: toToken, amount, max, recipient, deadline, slippage, fromNative, toNative } = source
-=======
-  const { chain, from: fromToken, to: toToken, amount, max, recipient, deadline, slippage, dry: dryMode } = source
->>>>>>> c158a6bc
+  let { chain, from: fromToken, to: toToken, amount, max, recipient, deadline, slippage, dry: dryMode } = source
   if (!chain) {
     throw new Error('chain is required')
   }
-  if (!(fromToken || fromNative)) {
+  if (!fromToken) {
     throw new Error('"from" token is required')
   }
-  if (!(toToken || toNative)) {
+  if (!toToken) {
     throw new Error('"to" token is required')
   }
   if (!max && !amount) {
     throw new Error('"max" or "amount" is required')
   }
-  if (fromNative && !fromToken) {
-    fromToken = chainNativeTokens[chain]
-  }
-  if (toNative && !toToken) {
-    toToken = chainNativeTokens[chain]
-  }
-  if (!fromNative && fromToken === chainNativeTokens[chain]) {
-    fromNative = true
-  }
-  if (!toNative && toToken === chainNativeTokens[chain]) {
-    toNative = true
-  }
+  const fromNative = fromToken === chainNativeTokens[chain]
+  const toNative = toToken === chainNativeTokens[chain]
   if (fromToken === toToken) {
     throw new Error('from-token and to-token cannot be the same')
   }
 
-  const isWrapperDeposit = isWrappedToken(toToken)
-  const isWrapperWithdrawal = isWrappedToken(fromToken)
+  const isWrapperDeposit = fromNative && isWrappedToken(toToken)
+  const isWrapperWithdrawal = isWrappedToken(fromToken) && toNative
   const fromTokenIsHToken = isHToken(fromToken)
   const toTokenIsHToken = isHToken(toToken)
   const isAmmSwap = fromTokenIsHToken || toTokenIsHToken
