--- conflicted
+++ resolved
@@ -38,12 +38,8 @@
 export const awsSecretAccessKey = process.env.AWS_SECRET_ACCESS_KEY
 export const awsRegion = process.env.AWS_REGION
 export const awsProfile = process.env.AWS_PROFILE
-<<<<<<< HEAD
+export const gitRev = buildInfo?.rev
 const envNetwork = process.env.NETWORK ?? Network.Kovan
-=======
-export const gitRev = buildInfo?.rev
-const envNetwork = process.env.NETWORK || Network.Kovan
->>>>>>> ad30fb81
 const isTestMode = !!process.env.TEST_MODE
 const bonderPrivateKey = process.env.BONDER_PRIVATE_KEY
 
