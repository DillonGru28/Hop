--- conflicted
+++ resolved
@@ -12,21 +12,17 @@
 
 const dbMap: { [key: string]: any } = {}
 
-<<<<<<< HEAD
-export interface BaseItem {
-=======
 export enum Event {
   Error = 'error',
   Batch = 'batch',
 }
 
-export type BaseItem = {
->>>>>>> c8b88ab7
+export interface BaseItem {
   _id?: string
   _createdAt?: number
 }
 
-export type KV = {
+export interface KV {
   key: string
   value: any
 }
@@ -48,11 +44,11 @@
   public prefix: string
   logger: Logger
   mutex: Mutex = new Mutex()
-  pollIntervalMs : number = 5 * 1000
-  lastBatchUpdatedAt : number = Date.now()
-  batchSize : number = 5
+  pollIntervalMs: number = 5 * 1000
+  lastBatchUpdatedAt: number = Date.now()
+  batchSize: number = 5
   batchTimeLimit: number = 5 * 1000
-  batchQueue : KV[] = []
+  batchQueue: KV[] = []
 
   constructor (prefix: string, _namespace?: string) {
     super()
@@ -155,35 +151,9 @@
   }
 
   async _update (key: string, data: any) {
-<<<<<<< HEAD
+    const logger = this.logger.create({ id: key })
     return await this.mutex.runExclusive(async () => {
-      const { value } = await this._getUpdateData(key, data)
-      return this.db.put(key, value)
-    })
-  }
-
-  public async batchUpdate (updates: any[]) {
-    return await this.mutex.runExclusive(async () => {
-      const ops: any[] = []
-      for (const data of updates) {
-        const { key, value } = await this._getUpdateData(data.key, data.value)
-        ops.push({
-          type: 'put',
-          key,
-          value
-        })
-      }
-
-      return await new Promise((resolve, reject) => {
-        this.db.batch(ops, (err: Error) => {
-          if (err) {
-            reject(err)
-            return
-          }
-=======
-    const logger = this.logger.create({ id: key })
-    return this.mutex.runExclusive(async () => {
-      return new Promise(async (resolve, reject) => {
+      return await new Promise(async (resolve, reject) => {
         const errCb = (err: Error) => reject(err)
         const cb = (ops: any[]) => {
           this.off(Event.Error, errCb)
@@ -199,7 +169,7 @@
   }
 
   public async batchUpdate (putKvs: KV[]) {
-    const ops : any[] = []
+    const ops: any[] = []
     for (const data of putKvs) {
       const { key, value } = await this._getUpdateData(data.key, data.value)
       ops.push({
@@ -209,14 +179,13 @@
       })
     }
 
-    return new Promise((resolve, reject) => {
+    return await new Promise((resolve, reject) => {
       this.db.batch(ops, (err: Error) => {
         if (err) {
           this._emitError(err)
           reject(err)
           return
         }
->>>>>>> c8b88ab7
 
         resolve(null)
       })
@@ -277,15 +246,9 @@
     return kv.map(x => x.value).filter(x => x)
   }
 
-<<<<<<< HEAD
-  async getKeyValues (filter: KeyFilter = { keys: true, values: true }): Promise<any[]> {
+  async getKeyValues (filter: KeyFilter = { keys: true, values: true }): Promise<KV[]> {
     return await new Promise((resolve, reject) => {
-      const kv: any[] = []
-=======
-  async getKeyValues (filter: KeyFilter = { keys: true, values: true }): Promise<KV[]> {
-    return new Promise((resolve, reject) => {
-      const kv : KV[] = []
->>>>>>> c8b88ab7
+      const kv: KV[] = []
       this.db.createReadStream(filter)
         .on('data', (key: any, value: any) => {
           // the parameter types depend on what key/value enabled options were used
