--- conflicted
+++ resolved
@@ -46,12 +46,9 @@
     transferRootHash: string
   ): Promise<TransferRoot> {
     const item = (await this.getById(transferRootHash)) as TransferRoot
-<<<<<<< HEAD
-=======
     if (!item) {
       return item
     }
->>>>>>> f47f022f
     if (!item?.transferRootHash) {
       item.transferRootHash = transferRootHash
     }
