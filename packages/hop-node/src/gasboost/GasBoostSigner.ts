import GasBoostTransactionFactory, { Options } from './GasBoostTransactionFactory'
import Logger from 'src/logger'
import MemoryStore from './MemoryStore'
import Store from './Store'
import getProviderChainSlug from 'src/utils/getProviderChainSlug'
import wait from 'src/utils/wait'
import { Mutex } from 'async-mutex'
import { NonceTooLowError } from 'src/types/error'
import { Notifier } from 'src/notifier'
import { Signer, Wallet, providers } from 'ethers'
import { hostname } from 'src/config'

class GasBoostSigner extends Wallet {
  store: Store
  items: string[] = []
  lastTxSentTimestamp: number = 0
  delayBetweenTxsMs: number = 7 * 1000
  chainSlug: string
  gTxFactory: GasBoostTransactionFactory
  signer: Signer
  pollMs: number
  logger: Logger
  notifier: Notifier
  mutex: Mutex
  ready: boolean = false

  constructor (privateKey: string, provider?: providers.Provider, store: Store = new MemoryStore(), options: Partial<Options> = {}) {
    super(privateKey, provider)
    this.signer = new Wallet(privateKey, provider)
    if (store != null) {
      this.store = store
    }
    const chainSlug = getProviderChainSlug(this.signer.provider)
    if (!chainSlug) {
      throw new Error('chain slug not found for contract provider')
    }
    this.chainSlug = chainSlug
    this.mutex = new Mutex()
    this.gTxFactory = new GasBoostTransactionFactory(this.signer)
    const tag = 'GasBoostSigner'
    const prefix = `${this.chainSlug}`
    this.logger = new Logger({
      tag,
      prefix
    })
    this.notifier = new Notifier(
      `GasBoostSigner, label: ${prefix}, host: ${hostname}`
    )
    this.setOptions(options)
    this.init()
      .catch((err: Error) => this.logger.error('init error:', err))
      .finally(async () => {
        const nonce = await this.getDbNonce()
        this.logger.debug('ready')
        this.logger.debug(`current nonce: ${nonce}`)
        this.ready = true
      })
  }

  private async init () {
    await this.setLatestNonce()
  }

  protected async tilReady (): Promise<boolean> {
    if (this.ready) {
      return true
    }

    await wait(100)
    return await this.tilReady()
  }

  private async setLatestNonce () {
    const onChainNonce = await this.getOnChainNonce()
    await this.setDbNonce(onChainNonce)
  }

  // this is a required ethers Signer method
  async sendTransaction (tx: providers.TransactionRequest): Promise<providers.TransactionResponse> {
    await this.tilReady()
    return await this.mutex.runExclusive(async () => {
      this.logger.debug(`unlocked tx: ${JSON.stringify(tx)}`)
      return await this._sendTransaction(tx)
    })
  }

  async _sendTransaction (tx: providers.TransactionRequest): Promise<providers.TransactionResponse> {
<<<<<<< HEAD
    const nonce = await this.getNonce()
=======
    const nonce = await this.getDbNonce()
>>>>>>> 771fc626
    if (!tx.nonce) {
      tx.nonce = nonce
    }
    const gTx = this.gTxFactory.createTransaction(tx)
    await gTx.save()
    try {
      await gTx.send()
    } catch (err) {
      // if nonce too low then we still want to increment the tracked nonce
      // before throwing error
      if (err instanceof NonceTooLowError) {
        await this.incNonce()
        const newNonce = await this.getDbNonce()
        this.logger.debug(`increment for NonceTooLowError. new nonce ${newNonce}`)
      }
      throw err
    }
    await this.incNonce()
    this.lastTxSentTimestamp = Date.now()
    return gTx
  }

  private async getOnChainNonce () {
    return this.signer.getTransactionCount('pending')
  }

  private async getDbNonce () {
    const item = await this.store.getItem('nonce')
    return item?.nonce ?? 0
  }

  private async incNonce () {
    let nonce = await this.getDbNonce()
    nonce++
    await this.setDbNonce(nonce)
  }

  private async setDbNonce (nonce: number) {
    await this.store.updateItem('nonce', { nonce })
  }

  setPollMs (pollMs: number) {
    this.setOptions({
      pollMs
    })
  }

  setTimeTilBoostMs (timeTilBoostMs: number) {
    this.setOptions({
      timeTilBoostMs
    })
  }

  setGasPriceMultiplier (gasPriceMultiplier: number) {
    this.setOptions({
      gasPriceMultiplier
    })
  }

  setMaxGasPriceGwei (maxGasPriceGwei: number) {
    this.setOptions({
      maxGasPriceGwei
    })
  }

  setMinPriorityFeePerGas (minPriorityFeePerGas: number) {
    this.setOptions({
      minPriorityFeePerGas
    })
  }

  setPriorityFeePerGasCap (priorityFeePerGasCap: number) {
    this.setOptions({
      priorityFeePerGasCap
    })
  }

  setOptions (options: Partial<Options> = {}): void {
    this.logger.debug('options:', JSON.stringify(options))
    this.gTxFactory.setOptions(options)
  }
}

export default GasBoostSigner<|MERGE_RESOLUTION|>--- conflicted
+++ resolved
@@ -85,11 +85,7 @@
   }
 
   async _sendTransaction (tx: providers.TransactionRequest): Promise<providers.TransactionResponse> {
-<<<<<<< HEAD
-    const nonce = await this.getNonce()
-=======
     const nonce = await this.getDbNonce()
->>>>>>> 771fc626
     if (!tx.nonce) {
       tx.nonce = nonce
     }
