import '../moduleAlias'
import { Contract, BigNumber, Event, providers } from 'ethers'
import { wait } from 'src/utils'
import db from 'src/db'
import { TransferRoot } from 'src/db/TransferRootsDb'
import chalk from 'chalk'
import MerkleTree from 'src/utils/MerkleTree'
import { Chain, TX_RETRY_DELAY_MS } from 'src/constants'
import BaseWatcherWithEventHandlers from './classes/BaseWatcherWithEventHandlers'
import L1Bridge from './classes/L1Bridge'
import L2Bridge from './classes/L2Bridge'
import { config as globalConfig } from 'src/config'

export interface Config {
  chainSlug: string
  isL1: boolean
  bridgeContract: Contract
  label: string
  order?: () => number
  dryMode?: boolean
}

class BondTransferRootWatcher extends BaseWatcherWithEventHandlers {
  siblingWatchers: { [chainId: string]: BondTransferRootWatcher }
  waitMinBondDelay: boolean = globalConfig.isMainnet
  skipChains: string[] = globalConfig.isMainnet
    ? [Chain.xDai, Chain.Polygon]
    : [Chain.xDai]

  constructor (config: Config) {
    super({
      chainSlug: config.chainSlug,
      tag: 'bondTransferRootWatcher',
      prefix: config.label,
      logColor: 'cyan',
      order: config.order,
      isL1: config.isL1,
      bridgeContract: config.bridgeContract,
      dryMode: config.dryMode
    })
  }

  async syncHandler (): Promise<any> {
    const promises: Promise<any>[] = []
    if (this.isL1) {
      const l1Bridge = this.bridge as L1Bridge
      promises.push(
        l1Bridge.mapTransferRootBondedEvents(
          async (event: Event) => {
            return this.handleRawTransferRootBondedEvent(event)
          },
          { cacheKey: this.cacheKey(l1Bridge.TransferRootBonded) }
        )
      )
    } else {
      const l2Bridge = this.bridge as L2Bridge
      promises.push(
        l2Bridge.mapTransfersCommittedEvents(
          async (event: Event) => {
            return this.handleRawTransfersCommittedEvent(event)
          },
          { cacheKey: this.cacheKey(l2Bridge.TransfersCommitted) }
        )
      )
    }

    await Promise.all(promises)
  }

  async watch () {
    if (this.isL1) {
      const l1Bridge = this.bridge as L1Bridge
      this.bridge
        .on(l1Bridge.TransferRootBonded, this.handleTransferRootBondedEvent)
        .on('error', err => {
          this.logger.error(`event watcher error: ${err.message}`)
          this.notifier.error(`event watcher error: ${err.message}`)
          this.quit()
        })
      return
    }
    const l2Bridge = this.bridge as L2Bridge
    this.bridge
      .on(l2Bridge.TransfersCommitted, this.handleTransfersCommittedEvent)
      .on('error', err => {
        this.logger.error(`event watcher error: ${err.message}`)
        this.notifier.error(`event watcher error: ${err.message}`)
        this.quit()
      })
  }

  async pollHandler () {
    await this.checkTransfersCommittedFromDb()
  }

  async handleRawTransferRootBondedEvent (event: Event) {
    const { root, amount } = event.args
    await this.handleTransferRootBondedEvent(root, amount, event)
  }

  async handleRawTransfersCommittedEvent (event: Event) {
    const {
      destinationChainId,
      rootHash,
      totalAmount,
      rootCommittedAt
    } = event.args
    await this.handleTransfersCommittedEvent(
      destinationChainId,
      rootHash,
      totalAmount,
      rootCommittedAt,
      event
    )
  }

  async checkTransfersCommittedFromDb () {
    const initialSyncCompleted = await this.isAllSiblingWatchersInitialSyncCompleted()
    if (!initialSyncCompleted) {
      return false
    }

    const dbTransferRoots = await db.transferRoots.getUnbondedTransferRoots({
      sourceChainId: await this.bridge.getChainId()
    })
    if (dbTransferRoots.length) {
      this.logger.debug(
        `checking ${dbTransferRoots.length} unbonded transfer roots db items`
      )
    }

    const headBlockNumber = await this.bridge.getBlockNumber()
    for (let dbTransferRoot of dbTransferRoots) {
      const {
        transferRootHash,
        totalAmount,
        destinationChainId,
        committedAt
      } = dbTransferRoot

      const { commitTxBlockNumber } = dbTransferRoot
<<<<<<< HEAD
      const targetBlockNumber = commitTxBlockNumber + this.bridge.waitConfirmations
      if (headBlockNumber < targetBlockNumber) {
=======
      const targetBlockNumber =
        commitTxBlockNumber + this.bridge.waitConfirmations
      if (headBlockNumber > targetBlockNumber) {
>>>>>>> ed9dbbe4
        continue
      }

      await this.checkTransfersCommitted(
        transferRootHash,
        totalAmount,
        destinationChainId,
        committedAt
      )
    }
  }

  checkTransfersCommitted = async (
    transferRootHash: string,
    totalAmount: BigNumber,
    destinationChainId: number,
    committedAt: number
  ) => {
    const logger = this.logger.create({ root: transferRootHash })

    if (this.isL1) {
      return
    }
    let dbTransferRoot: TransferRoot = await db.transferRoots.getByTransferRootHash(
      transferRootHash
    )
    const l2Bridge = this.bridge as L2Bridge
    const bridgeChainId = await l2Bridge.getChainId()
    const { sourceChainId, commitTxHash } = dbTransferRoot
    const sourceChainSlug = this.chainIdToSlug(sourceChainId)

    // bonding transfer root should only happen when exiting
    // Optimism or Arbitrum or any chain where exit period is longer than 1 day
    if (this.skipChains.includes(sourceChainSlug)) {
      // TODO: mark as skipped
      // logger.warn('source chain is not Arbitrum or Optimism. Skipping bondTransferRoot')
      return
    }

    const isBonder = await this.getSiblingWatcherByChainId(
      destinationChainId
    ).bridge.isBonder()
    if (!isBonder) {
      logger.warn(
        `not a bonder on chain ${destinationChainId}. Cannot bond transfer root.`
      )
      return
    }

    const l1Bridge = this.getSiblingWatcherByChainSlug(Chain.Ethereum)
      .bridge as L1Bridge

    await l2Bridge.waitSafeConfirmationsAndCheckBlockNumber(
      commitTxHash,
      async () => {
        return l2Bridge.getTransferRootCommittedTxHash(transferRootHash)
      }
    )

    const minDelay = await l1Bridge.getMinTransferRootBondDelaySeconds()
    const blockTimestamp = await l1Bridge.getBlockTimestamp()
    const delta = blockTimestamp - committedAt - minDelay
    const shouldBond = delta > 0
    if (this.waitMinBondDelay && !shouldBond) {
      logger.debug(
        `transferRootHash ${transferRootHash} too early to bond. Must wait ${Math.abs(
          delta
        )} seconds`
      )
      return
    }

    const transferRootId = await this.bridge.getTransferRootId(
      transferRootHash,
      totalAmount
    )
    const isBonded = await l1Bridge.isTransferRootIdBonded(transferRootId)
    if (isBonded) {
      logger.debug(
        `transferRootHash ${transferRootHash} already bonded. skipping.`
      )
      await db.transferRoots.update(transferRootHash, {
        transferRootId,
        transferRootHash,
        bonded: true
      })
      return
    }

    logger.info(
      sourceChainId,
      `transferRootHash:`,
      chalk.bgMagenta.black(transferRootHash)
    )
    logger.debug('committedAt:', committedAt)
    logger.debug('destinationChainId:', destinationChainId)
    logger.debug('transferRootHash:', transferRootHash)
    logger.debug('transferRootId:', transferRootId)
    logger.debug('totalAmount:', this.bridge.formatUnits(totalAmount))
    logger.debug('transferRootId:', transferRootId)
    await db.transferRoots.update(transferRootHash, {
      transferRootHash,
      transferRootId,
      totalAmount,
      destinationChainId,
      sourceChainId,
      committed: true,
      committedAt
    })

    await this.waitTimeout(transferRootHash, totalAmount)
    dbTransferRoot = await db.transferRoots.getByTransferRootHash(
      transferRootHash
    )
    if (!dbTransferRoot) {
      logger.warn('no transfer root')
      return
    }

    logger.debug(
      'dbTransferRoot transferRootHash:',
      dbTransferRoot.transferRootHash
    )
    logger.debug(
      'dbTransferRoot totalAmount:',
      this.bridge.formatUnits(dbTransferRoot.totalAmount)
    )
    logger.debug(
      'dbTransferRoot destinationChainId:',
      dbTransferRoot.destinationChainId
    )
    logger.debug('dbTransferRoot sourceChainId:', sourceChainId)
    logger.debug('dbTransferRoot committedAt:', dbTransferRoot.committedAt)
    logger.debug('dbTransferRoot committed:', dbTransferRoot.committed)
    logger.debug('dbTransferRoot sentBondTx:', !!dbTransferRoot.sentBondTx)
    const pendingTransfers: string[] = Object.values(
      dbTransferRoot.transferIds || []
    )
    logger.debug('transferRootHash transferIds:', pendingTransfers)
    if (pendingTransfers.length) {
      const tree = new MerkleTree(pendingTransfers)
      const rootHash = tree.getHexRoot()
      logger.debug('calculated transfer root hash:', rootHash)
      if (rootHash !== transferRootHash) {
        logger.warn('calculated transfer root hash does not match')
      }
    }

    dbTransferRoot = await db.transferRoots.getByTransferRootHash(
      transferRootHash
    )
    if (
      (dbTransferRoot?.sentBondTx || dbTransferRoot?.bonded) &&
      dbTransferRoot.sentBondTxAt
    ) {
      // skip if a transaction was sent in the last 10 minutes
      if (dbTransferRoot.sentBondTxAt + TX_RETRY_DELAY_MS > Date.now()) {
        logger.debug(
          transferRootHash,
          'sent?:',
          !!dbTransferRoot.sentBondTx,
          'bonded?:',
          !!dbTransferRoot?.bonded
        )
      }
      return
    }

    const hasPositiveBalance = await l1Bridge.hasPositiveBalance()
    if (!hasPositiveBalance) {
      logger.warn('bonder requires positive balance to bond transfer root')
      return
    }

    if (this.dryMode) {
      logger.warn('dry mode: skipping bondTransferRoot transaction')
      return
    }

    const [credit, debit] = await Promise.all([
      this.bridge.getCredit(),
      this.bridge.getDebit()
    ])
    if (
      credit
        .sub(debit)
        .sub(totalAmount)
        .lt(0)
    ) {
      logger.warn(
        `not enough available credit to bond transfer root. Have ${this.bridge.formatUnits(
          credit
        ) - this.bridge.formatUnits(debit)}, need ${this.bridge.formatUnits(
          totalAmount
        )}`
      )
      return
    }

    logger.debug(
      `bonding transfer root ${transferRootHash} on chain ${destinationChainId}`
    )
    await db.transferRoots.update(transferRootHash, {
      sentBondTx: true,
      sentBondTxAt: Date.now()
    })
    const tx = await l1Bridge.bondTransferRoot(
      transferRootHash,
      destinationChainId,
      totalAmount
    )
    tx?.wait()
      .then(async (receipt: providers.TransactionReceipt) => {
        if (receipt.status !== 1) {
          await db.transferRoots.update(transferRootHash, {
            sentBondTx: false,
            sentBondTxAt: 0
          })
          throw new Error('status=0')
        }

        this.emit('bondTransferRoot', {
          transferRootHash,
          destinationChainId,
          totalAmount
        })

        db.transferRoots.update(transferRootHash, {
          bonded: true
        })
      })
      .catch(async (err: Error) => {
        db.transferRoots.update(transferRootHash, {
          sentBondTx: false,
          sentBondTxAt: 0
        })

        throw err
      })
    logger.info('L1 bondTransferRoot tx', chalk.bgYellow.black.bold(tx.hash))
    this.notifier.info(
      `destinationChainId: ${destinationChainId} bondTransferRoot tx: ${tx.hash}`
    )
  }

  async waitTimeout (transferRootHash: string, totalAmount: BigNumber) {
    await wait(2 * 1000)
    if (!this.order()) {
      return
    }
    this.logger.debug(
      `waiting for bond root event. transfer root hash: ${transferRootHash}`
    )
    let timeout = this.order() * 15 * 1000
    while (timeout > 0) {
      if (!this.started) {
        return
      }
      const transferRootId = await this.bridge.getTransferRootId(
        transferRootHash,
        totalAmount
      )
      const l1Bridge = this.getSiblingWatcherByChainSlug(Chain.Ethereum)
        .bridge as L1Bridge
      const bond = await l1Bridge.getTransferBond(transferRootId)
      if (bond.createdAt.toNumber() > 0) {
        break
      }
      const delay = 2 * 1000
      timeout -= delay
      await wait(delay)
    }
    if (timeout <= 0) {
      return
    }
    this.logger.debug(`transfer root hash already bonded: ${transferRootHash}`)
    throw new Error('cancelled')
  }
}

export default BondTransferRootWatcher<|MERGE_RESOLUTION|>--- conflicted
+++ resolved
@@ -139,14 +139,9 @@
       } = dbTransferRoot
 
       const { commitTxBlockNumber } = dbTransferRoot
-<<<<<<< HEAD
-      const targetBlockNumber = commitTxBlockNumber + this.bridge.waitConfirmations
-      if (headBlockNumber < targetBlockNumber) {
-=======
       const targetBlockNumber =
         commitTxBlockNumber + this.bridge.waitConfirmations
-      if (headBlockNumber > targetBlockNumber) {
->>>>>>> ed9dbbe4
+      if (headBlockNumber < targetBlockNumber) {
         continue
       }
 
