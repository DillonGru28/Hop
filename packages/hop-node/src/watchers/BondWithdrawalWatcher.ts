import '../moduleAlias'
import BaseWatcher from './classes/BaseWatcher'
import L1Bridge from './classes/L1Bridge'
import L2Bridge from './classes/L2Bridge'
import chalk from 'chalk'
import { Chain, TxError } from 'src/constants'
import { Contract, providers } from 'ethers'
import { wait } from 'src/utils'

export interface Config {
  chainSlug: string
  tokenSymbol: string
  isL1: boolean
  bridgeContract: Contract
  label: string
  order?: () => number
  dryMode?: boolean
  minAmount?: number
  maxAmount?: number
}

const BONDER_ORDER_DELAY_MS = 60 * 1000

class BondError extends Error {}

class BondWithdrawalWatcher extends BaseWatcher {
  siblingWatchers: { [chainId: string]: BondWithdrawalWatcher }

  constructor (config: Config) {
    super({
      tag: 'BondWithdrawalWatcher',
      chainSlug: config.chainSlug,
      tokenSymbol: config.tokenSymbol,
      prefix: config.label,
      logColor: 'green',
      order: config.order,
      isL1: config.isL1,
      bridgeContract: config.bridgeContract,
      dryMode: config.dryMode
    })
  }

  async start () {
    this.logger.debug(
      `min bondWithdrawal amount: ${this.bridge.minAmount}`
    )
    this.logger.debug(
      `max bondWithdrawal amount: ${this.bridge.maxAmount}`
    )
    await super.start()
  }

  async pollHandler () {
    const initialSyncCompleted = this.isAllSiblingWatchersInitialSyncCompleted()
    if (!initialSyncCompleted) {
      return
    }
    if (this.isL1) {
      return
    }
    await this.checkTransferSentFromDb()
  }

  async checkTransferSentFromDb () {
    const dbTransfers = await this.db.transfers.getUnbondedSentTransfers({
      sourceChainId: await this.bridge.getChainId()
    })
    if (dbTransfers.length) {
      this.logger.debug(
        `checking ${dbTransfers.length} unbonded transfers db items`
      )
    }

    const headBlockNumber = await this.bridge.getBlockNumber()
    const promises: Promise<any>[] = []
    for (const dbTransfer of dbTransfers) {
<<<<<<< HEAD
      const { transferId, transferSentBlockNumber } = dbTransfer
      const isStaleData = this.bridge.isTransferStale(
        transferSentBlockNumber, headBlockNumber, this.chainSlug
      )
      if (isStaleData) {
        continue
      }

=======
      const { transferId } = dbTransfer
      if (
        (this.minAmount && dbTransfer.amount.lt(this.minAmount)) ||
        (this.maxAmount && dbTransfer.amount.gt(this.maxAmount)) ||
        (!this.shouldBond(transferId))
      ) {
        this.logger.debug(
          `marking ${dbTransfer.transferId} as unbondable. amount: ${dbTransfer.amount}.`
        )

        await this.db.transfers.update(transferId, {
          isBondable: false
        })

        continue
      }
>>>>>>> 32ad63b9
      promises.push(this.checkTransferSent(transferId))
    }

    await Promise.all(promises)
  }

  checkTransferSent = async (transferId: string) => {
    const logger = this.logger.create({ id: transferId })

    const dbTransfer = await this.db.transfers.getByTransferId(transferId)
    const {
      destinationChainId,
      sourceChainId,
      recipient,
      amount,
      amountOutMin,
      bonderFee,
      transferNonce,
      deadline,
      transferSentTxHash
    } = dbTransfer
    const sourceL2Bridge = this.bridge as L2Bridge
    const destBridge = this.getSiblingWatcherByChainId(destinationChainId)
      .bridge

    if (dbTransfer.transferRootId) {
      const l1Bridge = this.getSiblingWatcherByChainSlug(Chain.Ethereum)
        .bridge as L1Bridge
      const transferRootConfirmed = await l1Bridge.isTransferRootIdConfirmed(
        destinationChainId,
        dbTransfer.transferRootId
      )
      if (transferRootConfirmed) {
        logger.warn('transfer root already confirmed. Cannot bond withdrawal')
        return
      }
    }

    await this.waitTimeout(transferId, destinationChainId)

    const bondedAmount = await destBridge.getBondedWithdrawalAmount(transferId)
    if (bondedAmount.gt(0)) {
      logger.warn('transfer already bonded. Adding to db and skipping')
      const event = await destBridge.getBondedWithdrawalEvent(transferId)
      const { transactionHash } = event
      const { from: sender } = await destBridge.getTransaction(
        event.transactionHash
      )
      await this.db.transfers.update(transferId, {
        withdrawalBonded: true,
        withdrawalBonder: sender,
        withdrawalBondedTxHash: transactionHash
      })
      return
    }

    if (this.dryMode) {
      logger.warn('dry mode: skipping bondWithdrawalWatcher transaction')
      return
    }

    logger.debug('sending bondWithdrawal tx')

    const { from: sender, data } = await sourceL2Bridge.getTransaction(
      transferSentTxHash
    )
    const { attemptSwap } = await sourceL2Bridge.decodeSendData(data)

    await this.db.transfers.update(transferId, {
      sentBondWithdrawalTxAt: Date.now()
    })

    try {
      const tx = await this.sendBondWithdrawalTx({
        transferId,
        sender,
        recipient,
        amount,
        transferNonce,
        bonderFee,
        attemptSwap,
        destinationChainId,
        amountOutMin,
        deadline
      })

      logger.info(
        `sent bondWithdrawal on ${
          attemptSwap ? `destination chain ${destinationChainId}` : 'L1'
        } (source chain ${sourceChainId}) tx:`,
        chalk.bgYellow.black.bold(tx.hash)
      )
      this.notifier.info(
        `sent ${
          attemptSwap ? `destination chain ${destinationChainId}` : 'L1'
        } bondWithdrawal tx: ${tx.hash}`
      )

      await tx
        ?.wait()
        .then(async (receipt: providers.TransactionReceipt) => {
          if (receipt.status !== 1) {
            await this.db.transfers.update(transferId, {
              sentBondWithdrawalTxAt: 0
            })
            throw new Error('status=0')
          }

          this.emit('bondWithdrawal', {
            recipient,
            destNetworkName: this.chainIdToSlug(destinationChainId),
            destNetworkId: destinationChainId,
            transferId
          })

          const bondedAmount = await destBridge.getBondedWithdrawalAmount(
            transferId
          )
          logger.debug(
            `destination chain id: ${destinationChainId} bondWithdrawal amount:`,
            this.bridge.formatUnits(bondedAmount)
          )

          await this.db.transfers.update(transferId, {
            withdrawalBonded: true,
            withdrawalBondedTxHash: receipt.transactionHash
          })
        })
        .catch(async (err: Error) => {
          await this.db.transfers.update(transferId, {
            sentBondWithdrawalTxAt: 0
          })

          throw err
        })
    } catch (err) {
      const isCallExceptionError = /The execution failed due to an exception/gi.test(err.message)
      if (isCallExceptionError) {
        await this.db.transfers.update(transferId, {
          withdrawalBondTxError: TxError.CallException
        })
      }

      throw err
    }
  }

  sendBondWithdrawalTx = async (params: any) => {
    const {
      transferId,
      destinationChainId,
      recipient,
      amount,
      transferNonce,
      bonderFee,
      attemptSwap,
      amountOutMin,
      deadline
    } = params
    const logger = this.logger.create({ id: transferId })

    logger.debug('amount:', this.bridge.formatUnits(amount))
    logger.debug('recipient:', recipient)
    logger.debug('transferNonce:', transferNonce)
    logger.debug('bonderFee:', this.bridge.formatUnits(bonderFee))
    if (attemptSwap) {
      logger.debug(
        `bondWithdrawalAndAttemptSwap destinationChainId: ${destinationChainId}`
      )
      const l2Bridge = this.getSiblingWatcherByChainId(destinationChainId)
        .bridge as L2Bridge
      const credit = await l2Bridge.getAvailableCredit()
      if (credit.lt(amount)) {
        throw new BondError(
          `not enough credit to bond withdrawal. Have ${this.bridge.formatUnits(
            credit
          )}, need ${this.bridge.formatUnits(amount)}`
        )
      }
      return l2Bridge.bondWithdrawalAndAttemptSwap(
        recipient,
        amount,
        transferNonce,
        bonderFee,
        amountOutMin,
        deadline
      )
    } else {
      logger.debug(`bondWithdrawal chain: ${destinationChainId}`)
      const bridge = this.getSiblingWatcherByChainId(destinationChainId).bridge
      const credit = await bridge.getAvailableCredit()
      if (credit.lt(amount)) {
        throw new BondError(
          `not enough credit to bond withdrawal. Have ${this.bridge.formatUnits(
            credit
          )}, need ${this.bridge.formatUnits(amount)}`
        )
      }
      return bridge.bondWithdrawal(recipient, amount, transferNonce, bonderFee)
    }
  }

  async waitTimeout (transferId: string, destinationChainId: number) {
    await wait(2 * 1000)
    if (!this.order()) {
      return
    }
    this.logger.debug(
      `waiting for bondWithdrawal event. transferId: ${transferId} destinationChainId: ${destinationChainId}`
    )
    const bridge = this.getSiblingWatcherByChainId(destinationChainId).bridge
    let timeout = this.order() * BONDER_ORDER_DELAY_MS
    while (timeout > 0) {
      if (!this.started) {
        return
      }
      const bondedAmount = await bridge.getTotalBondedWithdrawalAmount(
        transferId
      )
      if (!bondedAmount.eq(0)) {
        break
      }
      const delay = 2 * 1000
      timeout -= delay
      await wait(delay)
    }
    if (timeout <= 0) {
      return
    }
    this.logger.debug(`transfer id already bonded ${transferId}`)
    throw new Error('cancelled')
  }
}

export default BondWithdrawalWatcher<|MERGE_RESOLUTION|>--- conflicted
+++ resolved
@@ -71,36 +71,9 @@
       )
     }
 
-    const headBlockNumber = await this.bridge.getBlockNumber()
     const promises: Promise<any>[] = []
     for (const dbTransfer of dbTransfers) {
-<<<<<<< HEAD
-      const { transferId, transferSentBlockNumber } = dbTransfer
-      const isStaleData = this.bridge.isTransferStale(
-        transferSentBlockNumber, headBlockNumber, this.chainSlug
-      )
-      if (isStaleData) {
-        continue
-      }
-
-=======
       const { transferId } = dbTransfer
-      if (
-        (this.minAmount && dbTransfer.amount.lt(this.minAmount)) ||
-        (this.maxAmount && dbTransfer.amount.gt(this.maxAmount)) ||
-        (!this.shouldBond(transferId))
-      ) {
-        this.logger.debug(
-          `marking ${dbTransfer.transferId} as unbondable. amount: ${dbTransfer.amount}.`
-        )
-
-        await this.db.transfers.update(transferId, {
-          isBondable: false
-        })
-
-        continue
-      }
->>>>>>> 32ad63b9
       promises.push(this.checkTransferSent(transferId))
     }
 
