--- conflicted
+++ resolved
@@ -69,19 +69,12 @@
 
     const promises: Promise<any>[] = []
     for (const dbTransferRoot of dbTransferRoots) {
-<<<<<<< HEAD
       const { transferRootHash, transferIds, destinationChainId } = dbTransferRoot
 
       if (enabledSettleWatcherDestinationChains?.length) {
         if (!enabledSettleWatcherDestinationChains.includes(this.chainIdToSlug(destinationChainId))) {
           continue
         }
-=======
-      const { transferRootHash, transferIds, sourceChainId } = dbTransferRoot
-
-      if (sourceChainId !== this.chainSlugToId(Chain.Optimism)) {
-        continue
->>>>>>> 417bdb77
       }
 
       // get all db transfer items that belong to root
