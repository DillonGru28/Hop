--- conflicted
+++ resolved
@@ -300,12 +300,6 @@
       }
 
       const tenMinutes = 60 * 10 * 1000
-<<<<<<< HEAD
-      const txTimestamp =
-        dbTransferRoot.rootSetTxHashes?.[dbTransferRoot.destinationChainId]
-          ?.timestamp
-      const timestampOk = txTimestamp + tenMinutes > Date.now()
-=======
       const rootSetTimestampOk = dbTransferRoot?.rootSetTimestamp * 1000 + tenMinutes < Date.now()
 
       let bondSettleTimestampOk = true
@@ -313,7 +307,6 @@
         bondSettleTimestampOk = dbTransferRoot?.withdrawalBondSettleTxSentAt + tenMinutes < Date.now()
       }
 
->>>>>>> ac463e65
       const ok =
         !!dbTransferRoot.destinationChainId &&
         !!dbTransferRoot.totalAmount &&
