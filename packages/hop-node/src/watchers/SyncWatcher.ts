import BaseWatcher from './classes/BaseWatcher'
import L1Bridge from './classes/L1Bridge'
import L2Bridge from './classes/L2Bridge'
import MerkleTree from 'src/utils/MerkleTree'
import S3Upload from 'src/aws/s3Upload'
import chunk from 'lodash/chunk'
import getBlockNumberFromDate from 'src/utils/getBlockNumberFromDate'
import getRpcProvider from 'src/utils/getRpcProvider'
import isL1ChainId from 'src/utils/isL1ChainId'
import wait from 'src/utils/wait'
import { BigNumber } from 'ethers'
import { Chain, OneWeekMs, TenMinutesMs } from 'src/constants'
import { DateTime } from 'luxon'
import { L1Bridge as L1BridgeContract, MultipleWithdrawalsSettledEvent, TransferBondChallengedEvent, TransferRootBondedEvent, TransferRootConfirmedEvent, TransferRootSetEvent, WithdrawalBondedEvent, WithdrewEvent } from '@hop-protocol/core/contracts/L1Bridge'
import { L1ERC20Bridge as L1ERC20BridgeContract } from '@hop-protocol/core/contracts/L1ERC20Bridge'
import { L2Bridge as L2BridgeContract, TransferSentEvent, TransfersCommittedEvent } from '@hop-protocol/core/contracts/L2Bridge'
import { Transfer } from 'src/db/TransfersDb'
import { TransferRoot } from 'src/db/TransferRootsDb'
import { config as globalConfig, oruChains } from 'src/config'

type S3JsonData = {
  [token: string]: {
    availableCredit: {[chain: string]: string}
    pendingAmounts: {[chain: string]: string}
    unbondedTransferRootAmounts: {[chain: string]: string}
  }
}

// TODO: better way of managing aggregate state
const s3JsonData: S3JsonData = {}
let s3LastUpload: number

type Config = {
  chainSlug: string
  tokenSymbol: string
  label: string
  isL1: boolean
  bridgeContract: L1BridgeContract | L1ERC20BridgeContract | L2BridgeContract
  syncFromDate?: string
  s3Upload?: boolean
  s3Namespace?: string
  gasCostPollEnabled?: boolean
}

class SyncWatcher extends BaseWatcher {
  initialSyncCompleted: boolean = false
  resyncIntervalMs: number = 60 * 1000
  gasCostPollMs: number = 60 * 1000
  gasCostPollEnabled: boolean = false
  syncIndex: number = 0
  syncFromDate: string
  customStartBlockNumber: number
  ready: boolean = false
  private availableCredit: { [destinationChain: string]: BigNumber } = {}
  private pendingAmounts: { [destinationChain: string]: BigNumber } = {}
  private unbondedTransferRootAmounts: { [destinationChain: string]: BigNumber } = {}
  private lastCalculated: { [destinationChain: string]: number } = {}
  s3Upload: S3Upload
  s3Namespace: S3Upload
  bonderCreditPollerIncrementer: number = 0

  constructor (config: Config) {
    super({
      chainSlug: config.chainSlug,
      tokenSymbol: config.tokenSymbol,
      tag: 'SyncWatcher',
      prefix: config.label,
      logColor: 'gray',
      isL1: config.isL1,
      bridgeContract: config.bridgeContract
    })
    this.syncFromDate = config.syncFromDate! // eslint-disable-line @typescript-eslint/no-non-null-assertion
    if (config.s3Upload) {
      this.s3Upload = new S3Upload({
        bucket: 'assets.hop.exchange',
        key: `${config.s3Namespace ?? globalConfig.network}/v1-available-liquidity.json`
      })
    }
    if (typeof config.gasCostPollEnabled === 'boolean') {
      this.gasCostPollEnabled = config.gasCostPollEnabled
    }
    this.init()
      .catch(err => {
        this.logger.error('init error:', err)
        this.quit()
      })
  }

  async init () {
    if (this.syncFromDate) {
      const date = DateTime.fromISO(this.syncFromDate)
      const timestamp = date.toSeconds()
      this.logger.debug(`syncing from syncFromDate with timestamp ${timestamp}`)
      this.customStartBlockNumber = await getBlockNumberFromDate(this.chainSlug, timestamp)
      this.logger.debug(`syncing from syncFromDate with blockNumber ${this.customStartBlockNumber}`)
    }
    this.ready = true
  }

  async start () {
    this.started = true
    try {
      await Promise.all([
        this.pollGasCost(),
        this.pollSync()
      ])
    } catch (err) {
      this.logger.error(`sync watcher error: ${err.message}\ntrace: ${err.stack}`)
      this.notifier.error(`sync watcher error: ${err.message}`)
      this.quit()
    }
  }

  async pollSync () {
    while (true) {
      try {
        if (!this.ready) {
          await wait(5 * 1000)
          continue
        }
        await this.preSyncHandler()
        await this.syncHandler()
        this.logger.debug(`done syncing pure handlers. index: ${this.syncIndex}`)
        await this.incompletePollSync()
        this.logger.debug(`done syncing incomplete items. index: ${this.syncIndex}`)
        await this.postSyncHandler()
      } catch (err) {
        this.notifier.error(`pollSync error: ${err.message}`)
        this.logger.error('pollSync error:', err)
      }
    }
  }

  async incompletePollSync () {
    try {
      // Needs to be run synchronously because the transfers need to have the 
      // withdrawalBonder entry completed
      await this.incompleteTransfersPollSync()
        .then(async () => await this.incompleteTransferRootsPollSync())
    } catch (err) {
      this.logger.error(`incomplete poll sync watcher error: ${err.message}\ntrace: ${err.stack}`)
    }
  }

  async incompleteTransferRootsPollSync () {
    try {
      const chunkSize = 20
      const incompleteTransferRoots = await this.db.transferRoots.getIncompleteItems({
        sourceChainId: this.chainSlugToId(this.chainSlug)
      })
      this.logger.info(`transfer roots incomplete items: ${incompleteTransferRoots.length}`)
      if (incompleteTransferRoots.length) {
        const allChunks = chunk(incompleteTransferRoots, chunkSize)
        for (const chunks of allChunks) {
          await Promise.all(chunks.map(async (transferRoot: TransferRoot) => {
            const { transferRootId } = transferRoot
            this.logger.info(`populating transferRoot id: ${transferRootId}`)
            return this.populateTransferRootDbItem(transferRootId!) // eslint-disable-line @typescript-eslint/no-non-null-assertion
              .catch((err: Error) => {
                this.logger.error('populateTransferRootDbItem error:', err)
                this.notifier.error(`populateTransferRootDbItem error: ${err.message}`)
              })
          }))
        }
      }
    } catch (err: any) {
      this.logger.error(`incomplete transfer roots poll sync watcher error: ${err.message}\ntrace: ${err.stack}`)
      this.notifier.error(`incomplete transfer roots poll sync watcher error: ${err.message}`)
    }
  }

  async incompleteTransfersPollSync () {
    try {
      const chunkSize = 20
      const incompleteTransfers = await this.db.transfers.getIncompleteItems({
        sourceChainId: this.chainSlugToId(this.chainSlug)
      })
      this.logger.info(`transfers incomplete items: ${incompleteTransfers.length}`)
      if (incompleteTransfers.length) {
        const allChunks = chunk(incompleteTransfers, chunkSize)
        for (const chunks of allChunks) {
          await Promise.all(chunks.map(async (transfer: Transfer) => {
            const { transferId } = transfer
            this.logger.info(`populating transferId: ${transferId}`)
            return this.populateTransferDbItem(transferId!) // eslint-disable-line @typescript-eslint/no-non-null-assertion
              .catch((err: Error) => {
                this.logger.error('populateTransferDbItem error:', err)
                this.notifier.error(`populateTransferDbItem error: ${err.message}`)
              })
          }))
        }
      }
    } catch (err: any) {
      this.logger.error(`incomplete transfers poll sync watcher error: ${err.message}\ntrace: ${err.stack}`)
      this.notifier.error(`incomplete transfer poll sync watcher error: ${err.message}`)
    }
  }

  async preSyncHandler () {
    this.logger.debug('syncing up events. index:', this.syncIndex)
  }

  async postSyncHandler () {
    if (this.syncIndex === 0) {
      this.initialSyncCompleted = true
      this.logger.debug('initial sync complete')
    }
    this.logger.debug('done syncing. index:', this.syncIndex)
    this.syncIndex++
    try {
      await this.uploadToS3()
    } catch (err) {
      this.logger.error(err)
    }
    await wait(this.resyncIntervalMs)
  }

  isInitialSyncCompleted (): boolean {
    return this.initialSyncCompleted
  }

  isAllSiblingWatchersInitialSyncCompleted (): boolean {
    return Object.values(this.siblingWatchers).every(
      (siblingWatcher: SyncWatcher) => {
        return siblingWatcher.isInitialSyncCompleted()
      }
    )
  }

  async syncHandler (): Promise<any> {
    const promises: Array<Promise<any>> = []
    let startBlockNumber = this.bridge.bridgeDeployedBlockNumber
    let useCacheKey = true

    // if it is first sync upon start and
    // custom start block was specified,
    // then use that as initial start block
    if (!this.isInitialSyncCompleted() && this.customStartBlockNumber) {
      useCacheKey = false
      startBlockNumber = this.customStartBlockNumber
    }

    const getOptions = (keyName: string) => {
      const options = {
        cacheKey: useCacheKey ? this.cacheKey(keyName) : undefined,
        startBlockNumber
      }
      this.logger.debug(`syncing with options: ${JSON.stringify(options)}`)
      return options
    }

    if (this.isL1) {
      const l1Bridge = this.bridge as L1Bridge
      promises.push(
        l1Bridge.mapTransferRootBondedEvents(
          async (event: TransferRootBondedEvent) => {
            return await this.handleTransferRootBondedEvent(event)
          },
          getOptions(l1Bridge.TransferRootBonded)
        )
      )

      promises.push(
        l1Bridge.mapTransferRootConfirmedEvents(
          async (event: TransferRootConfirmedEvent) => {
            return await this.handleTransferRootConfirmedEvent(event)
          },
          getOptions(l1Bridge.TransferRootConfirmed)
        )
      )

      promises.push(
        l1Bridge.mapTransferBondChallengedEvents(
          async (event: TransferBondChallengedEvent) => {
            return await this.handleTransferBondChallengedEvent(event)
          },
          getOptions(l1Bridge.TransferBondChallenged)
        )
      )
    }

    const transfersCommittedPromises: Array<Promise<any>> = []
    if (!this.isL1) {
      const l2Bridge = this.bridge as L2Bridge
      promises.push(
        l2Bridge.mapTransferSentEvents(
          async (event: TransferSentEvent) => {
            return await this.handleTransferSentEvent(event)
          },
          getOptions(l2Bridge.TransferSent)
        )
      )

      transfersCommittedPromises.push(
        l2Bridge.mapTransfersCommittedEvents(
          async (event: TransfersCommittedEvent) => {
            return await Promise.all([
              this.handleTransfersCommittedEvent(event)
            ])
          },
          getOptions(l2Bridge.TransfersCommitted)
        )
      )
    }

    const transferSpentPromises: Array<Promise<any>> = []
    transferSpentPromises.push(
      this.bridge.mapWithdrawalBondedEvents(
        async (event: WithdrawalBondedEvent) => {
          return await this.handleWithdrawalBondedEvent(event)
        },
        getOptions(this.bridge.WithdrawalBonded)
      )
    )

    transferSpentPromises.push(
      this.bridge.mapWithdrewEvents(
        async (event: WithdrewEvent) => {
          return await this.handleWithdrewEvent(event)
        },
        getOptions(this.bridge.Withdrew)
      )
    )

    promises.push(
      Promise.all(transferSpentPromises.concat(transfersCommittedPromises))
        .then(async () => {
        // This must be executed after the Withdrew and WithdrawalBonded event handlers
        // on initial sync since it relies on data from those handlers.
          return await this.bridge.mapMultipleWithdrawalsSettledEvents(
            async (event: MultipleWithdrawalsSettledEvent) => {
              return await this.handleMultipleWithdrawalsSettledEvent(event)
            },
            getOptions(this.bridge.MultipleWithdrawalsSettled)
          )
        })
    )

    promises.push(
      this.bridge.mapTransferRootSetEvents(
        async (event: TransferRootSetEvent) => {
          return await this.handleTransferRootSetEvent(event)
        },
        getOptions(this.bridge.TransferRootSet)
      )
    )

    // these must come after db is done syncing,
    // and syncAvailableCredit must be last
    await Promise.all(promises)
      .then(async () => await this.syncBonderCredit())
  }

  async syncBonderCredit () {
    this.bonderCreditPollerIncrementer++
    const bonderCreditSyncInterval = 10
    // Don't check the 0 remainder so that the bonder has a valid credit immediately on startup
    const shouldSync = this.bonderCreditPollerIncrementer % bonderCreditSyncInterval === 1

    // When not uploading to S3, only sync on certain poll intervals
    if (!this.s3Upload && !shouldSync) {
      return
    }

    this.logger.debug('syncing bonder credit')
    await this.syncUnbondedTransferRootAmounts()
      .then(async () => await this.syncPendingAmounts())
      .then(async () => await this.syncAvailableCredit())
  }

  async handleTransferSentEvent (event: TransferSentEvent) {
    const {
      transferId,
      chainId: destinationChainIdBn,
      recipient,
      amount,
      transferNonce,
      bonderFee,
      amountOutMin,
      deadline
    } = event.args
    const logger = this.logger.create({ id: transferId })
    logger.debug('handling TransferSent event')

    try {
      const { transactionHash, transactionIndex } = event
      const blockNumber: number = event.blockNumber
      if (!transactionHash) {
        logger.error('event transaction hash not found')
        return
      }
      if (!blockNumber) {
        logger.error('event block number not found')
        return
      }
      const l2Bridge = this.bridge as L2Bridge
      const destinationChainId = Number(destinationChainIdBn.toString())
      const sourceChainId = await l2Bridge.getChainId()
      const isBondable = this.getIsBondable(amountOutMin, deadline, destinationChainId)

      logger.debug('sourceChainId:', sourceChainId)
      logger.debug('destinationChainId:', destinationChainId)
      logger.debug('isBondable:', isBondable)
      logger.debug('transferId:', transferId)
      logger.debug('amount:', this.bridge.formatUnits(amount))
      logger.debug('bonderFee:', this.bridge.formatUnits(bonderFee))
      logger.debug('amountOutMin:', this.bridge.formatUnits(amountOutMin))
      logger.debug('deadline:', deadline.toString())
      logger.debug('transferSentIndex:', transactionIndex)
      logger.debug('transferSentBlockNumber:', blockNumber)

      if (!isBondable) {
        logger.warn('transfer is unbondable', amountOutMin, deadline)
      }

      await this.db.transfers.update(transferId, {
        transferId,
        destinationChainId,
        sourceChainId,
        recipient,
        amount,
        transferNonce,
        bonderFee,
        amountOutMin,
        isBondable,
        deadline,
        transferSentTxHash: transactionHash,
        transferSentBlockNumber: blockNumber,
        transferSentIndex: transactionIndex
      })

      logger.debug('handleTransferSentEvent: stored transfer item')
    } catch (err) {
      logger.error(`handleTransferSentEvent error: ${err.message}`)
      this.notifier.error(`handleTransferSentEvent error: ${err.message}`)
    }
  }

  async handleWithdrawalBondedEvent (event: WithdrawalBondedEvent) {
    const { transactionHash } = event
    const { transferId, amount } = event.args
    const logger = this.logger.create({ id: transferId })

    logger.debug('handling WithdrawalBonded event')
    logger.debug('transferId:', transferId)
    logger.debug('amount:', this.bridge.formatUnits(amount))

    await this.db.transfers.update(transferId, {
      withdrawalBonded: true,
      withdrawalBondedTxHash: transactionHash,
      isTransferSpent: true,
      transferSpentTxHash: transactionHash,
      withdrawalBondSettled: false
    })
  }

  async handleWithdrewEvent (event: WithdrewEvent) {
    const {
      transferId,
      recipient,
      amount,
      transferNonce
    } = event.args
    const logger = this.logger.create({ id: transferId })

    const { transactionHash } = event

    logger.debug('handling Withdrew event')
    logger.debug('transferId:', transferId)
    logger.debug('transactionHash:', transactionHash)
    logger.debug('recipient:', recipient)
    logger.debug('amount:', amount)
    logger.debug('transferNonce:', transferNonce)

    await this.db.transfers.update(transferId, {
      isTransferSpent: true,
      transferSpentTxHash: transactionHash,
      isBondable: false
    })
  }

  async handleTransferRootConfirmedEvent (event: TransferRootConfirmedEvent) {
    const {
      rootHash: transferRootHash,
      totalAmount
    } = event.args
    const transferRootId = this.bridge.getTransferRootId(transferRootHash, totalAmount)
    const logger = this.logger.create({ root: transferRootId })
    logger.debug('handling TransferRootConfirmed event')

    try {
      const { transactionHash } = event
      await this.db.transferRoots.update(transferRootId, {
        confirmed: true,
        confirmTxHash: transactionHash
      })
    } catch (err) {
      logger.error(`handleTransferRootConfirmedEvent error: ${err.message}`)
      this.notifier.error(
        `handleTransferRootConfirmedEvent error: ${err.message}`
      )
    }
  }

  async handleTransferRootBondedEvent (event: TransferRootBondedEvent) {
    const { transactionHash, blockNumber } = event
    const { root: transferRootHash, amount: totalAmount } = event.args
    const transferRootId = this.bridge.getTransferRootId(transferRootHash, totalAmount)

    const logger = this.logger.create({ root: transferRootId })
    logger.debug('handling TransferRootBonded event')

    try {
      logger.debug(`transferRootHash from event: ${transferRootHash}`)
      logger.debug(`event transactionHash: ${transactionHash}`)
      logger.debug(`event blockNumber: ${blockNumber}`)
      logger.debug(`bondAmount: ${this.bridge.formatUnits(totalAmount)}`)
      logger.debug(`transferRootId: ${transferRootId}`)

      await this.db.transferRoots.update(transferRootId, {
        transferRootHash,
        bonded: true,
        bondTxHash: transactionHash,
        bondBlockNumber: blockNumber,
        totalAmount
      })
    } catch (err) {
      logger.error(`handleTransferRootBondedEvent error: ${err.message}`)
      this.notifier.error(`handleTransferRootBondedEvent error: ${err.message}`)
    }
  }

  async handleTransfersCommittedEvent (event: TransfersCommittedEvent) {
    const {
      destinationChainId: destinationChainIdBn,
      rootHash: transferRootHash,
      totalAmount,
      rootCommittedAt: committedAtBn
    } = event.args
    const transferRootId = this.bridge.getTransferRootId(transferRootHash, totalAmount)
    const logger = this.logger.create({ root: transferRootId })
    logger.debug('handling TransfersCommitted event')

    try {
      const committedAt = Number(committedAtBn.toString())
      const { transactionHash, blockNumber } = event
      const sourceChainId = await this.bridge.getChainId()
      const destinationChainId = Number(destinationChainIdBn.toString())

      const sourceChainSlug = this.chainIdToSlug(sourceChainId)
      const shouldBondTransferRoot = oruChains.includes(sourceChainSlug)

      logger.debug('transferRootId:', transferRootId)
      logger.debug('committedAt:', committedAt)
      logger.debug('totalAmount:', this.bridge.formatUnits(totalAmount))
      logger.debug('transferRootHash:', transferRootHash)
      logger.debug('destinationChainId:', destinationChainId)
      logger.debug('shouldBondTransferRoot:', shouldBondTransferRoot)

      await this.db.transferRoots.update(transferRootId, {
        transferRootHash,
        totalAmount,
        committedAt,
        destinationChainId,
        sourceChainId,
        committed: true,
        commitTxHash: transactionHash,
        commitTxBlockNumber: blockNumber,
        shouldBondTransferRoot
      })
    } catch (err) {
      logger.error(`handleTransfersCommittedEvent error: ${err.message}`)
      this.notifier.error(`handleTransfersCommittedEvent error: ${err.message}`)
    }
  }

  async handleTransferBondChallengedEvent (event: TransferBondChallengedEvent) {
    const {
      transferRootId,
      rootHash: transferRootHash,
      originalAmount
    } = event.args
    const logger = this.logger.create({ root: transferRootId })
    const { transactionHash } = event

    logger.debug('handling TransferBondChallenged event')
    logger.debug(`transferRootId: ${transferRootId}`)
    logger.debug(`transferRootHash: ${transferRootHash}`)
    logger.debug(`originalAmount: ${this.bridge.formatUnits(originalAmount)}`)
    logger.debug(`event transactionHash: ${transactionHash}`)

    await this.db.transferRoots.update(transferRootId, {
      transferRootHash,
      challenged: true
    })
  }

  async handleTransferRootSetEvent (event: TransferRootSetEvent) {
    const {
      rootHash: transferRootHash,
      totalAmount
    } = event.args
    const transferRootId = this.bridge.getTransferRootId(transferRootHash, totalAmount)
    const logger = this.logger.create({ root: transferRootId })
    const { transactionHash, blockNumber } = event

    logger.debug('handling TransferRootSet event')
    logger.debug(`transferRootHash from event: ${transferRootHash}`)
    logger.debug(`bondAmount: ${this.bridge.formatUnits(totalAmount)}`)
    logger.debug(`event transactionHash: ${transactionHash}`)

    await this.db.transferRoots.update(transferRootId, {
      transferRootHash,
      rootSetTxHash: transactionHash,
      rootSetBlockNumber: blockNumber
    })
  }

<<<<<<< HEAD
  async checkTransferRootSettledState (transferRootId: string, totalBondsSettled: BigNumber) {
    const dbTransferRoot = await this.db.transferRoots.getByTransferRootId(transferRootId)
=======
  async checkTransferRootSettledState (transferRootHash: string, totalBondsSettled: BigNumber, bonder: string) {
    const dbTransferRoot = await this.db.transferRoots.getByTransferRootHash(transferRootHash)
>>>>>>> 425be497
    if (!dbTransferRoot) {
      throw new Error('expected db transfer root item')
    }

    const logger = this.logger.create({ root: transferRootId })
    const { transferIds } = dbTransferRoot
    if (transferIds === undefined || !transferIds.length) {
      return
    }

    logger.debug(`transferIds count: ${transferIds.length}`)
    const dbTransfers: Transfer[] = []
    await Promise.all(transferIds.map(async transferId => {
      const dbTransfer = await this.db.transfers.getByTransferId(transferId)
      if (!dbTransfer) {
        logger.warn(`transfer id ${transferId} db item not found`)
      }
      dbTransfers.push(dbTransfer)
      const isBonded = dbTransfer?.withdrawalBonded ?? false
      const isSameBonder = dbTransfer?.withdrawalBonder === bonder
      const isWithdrawalSettled = isBonded && isSameBonder
      await this.db.transfers.update(transferId, {
        withdrawalBondSettled:  isWithdrawalSettled
      })
    }))

    logger.debug('transferIds checking allSettled')
    let rootAmountAllSettled = false
    if (totalBondsSettled) {
      rootAmountAllSettled = dbTransferRoot?.totalAmount?.eq(totalBondsSettled) ?? false
    }
    const allBondableTransfersSettled = this.getIsDbTransfersAllSettled(dbTransfers)
    const allSettled = rootAmountAllSettled || allBondableTransfersSettled
    logger.debug(`all settled: ${allSettled}`)
    await this.db.transferRoots.update(transferRootId, {
      allSettled
    })
  }

  async populateTransferDbItem (transferId: string) {
    const dbTransfer = await this.db.transfers.getByTransferId(transferId)
    if (!dbTransfer) {
      throw new Error(`expected db transfer it, transferId: ${transferId}`)
    }

    await this.populateTransferSentTimestamp(transferId)
    await this.populateTransferWithdrawalBonder(transferId)
  }

  async populateTransferRootDbItem (transferRootId: string) {
    const dbTransferRoot = await this.db.transferRoots.getByTransferRootId(transferRootId)
    if (!dbTransferRoot) {
      throw new Error(`expected db transfer root item, transferRootId: ${transferRootId}`)
    }

    await this.populateTransferRootCommittedAt(transferRootId)
    await this.populateTransferRootBondedAt(transferRootId)
    await this.populateTransferRootTimestamp(transferRootId)
    await this.populateTransferRootMultipleWithdrawSettled(transferRootId)
    await this.populateTransferRootTransferIds(transferRootId)
  }

  async populateTransferSentTimestamp (transferId: string) {
    const logger = this.logger.create({ id: transferId })
    logger.debug('starting populateTransferSentTimestamp')
    const dbTransfer = await this.db.transfers.getByTransferId(transferId)
    const { transferSentTimestamp, transferSentBlockNumber, sourceChainId } = dbTransfer
    if (
      !transferSentBlockNumber ||
      transferSentTimestamp
    ) {
      return
    }
    if (!sourceChainId) {
      logger.warn(`populateTransferSentTimestamp marking item not found: sourceChainId. dbItem: ${JSON.stringify(dbTransfer)}`)
      await this.db.transfers.update(transferId, { isNotFound: true })
      return
    }
    const sourceBridge = this.getSiblingWatcherByChainId(sourceChainId).bridge // eslint-disable-line @typescript-eslint/no-non-null-assertion
    const timestamp = await sourceBridge.getBlockTimestamp(transferSentBlockNumber)
    if (!timestamp) {
      logger.warn(`populateTransferSentTimestamp marking item not found: timestamp for block number ${transferSentBlockNumber} on sourceChainId ${sourceChainId}. dbItem: ${JSON.stringify(dbTransfer)}`)
      await this.db.transfers.update(transferId, { isNotFound: true })
      return
    }
    logger.debug(`transferSentTimestamp: ${timestamp}`)
    await this.db.transfers.update(transferId, {
      transferSentTimestamp: timestamp
    })
  }

  async populateTransferWithdrawalBonder (transferId: string) {
    const logger = this.logger.create({ id: transferId })
    logger.debug('starting populateTransferWithdrawalBonder')
    const dbTransfer = await this.db.transfers.getByTransferId(transferId)
    const { destinationChainId, withdrawalBondedTxHash, withdrawalBonder } = dbTransfer
    if (
      !destinationChainId ||
      !withdrawalBondedTxHash ||
      withdrawalBonder
    ) {
      return
    }
    const destinationBridge = this.getSiblingWatcherByChainId(destinationChainId).bridge // eslint-disable-line @typescript-eslint/no-non-null-assertion
    const tx = await destinationBridge.getTransaction(withdrawalBondedTxHash)
    if (!tx) {
      logger.warn(`populateTransferWithdrawalBonder marking item not found: tx object with withdrawalBondedTxHash ${withdrawalBondedTxHash}. dbItem: ${JSON.stringify(dbTransfer)}`)
      await this.db.transfers.update(transferId, { isNotFound: true })
      return
    }
    const { from } = tx
    logger.debug(`withdrawalBonder: ${from}`)
    await this.db.transfers.update(transferId, {
      withdrawalBonder: from
    })
  }

  async populateTransferRootCommittedAt (transferRootId: string) {
    const logger = this.logger.create({ root: transferRootId })
    logger.debug('starting populateTransferRootCommittedAt')
    const dbTransferRoot = await this.db.transferRoots.getByTransferRootId(transferRootId)
    const { sourceChainId, commitTxHash, committedAt } = dbTransferRoot

    if (
      !commitTxHash ||
      committedAt
    ) {
      return
    }

    if (!sourceChainId) {
      logger.warn(`populateTransferRootCommittedAt marking item not found: sourceChainId. dbItem: ${JSON.stringify(dbTransferRoot)}`)
      await this.db.transferRoots.update(transferRootId, { isNotFound: true })
      return
    }
    logger.debug('populating committedAt')
    const sourceBridge = this.getSiblingWatcherByChainId(sourceChainId).bridge // eslint-disable-line @typescript-eslint/no-non-null-assertion
    const timestamp = await sourceBridge.getTransactionTimestamp(commitTxHash)
    if (!timestamp) {
      logger.warn(`populateTransferRootCommittedAt item not found. timestamp for commitTxHash: ${commitTxHash}. dbItem: ${JSON.stringify(dbTransferRoot)}`)
      await this.db.transferRoots.update(transferRootId, { isNotFound: true })
      return
    }
    logger.debug(`committedAt: ${timestamp}`)
    await this.db.transferRoots.update(transferRootId, {
      committedAt: timestamp
    })
  }

  async populateTransferRootBondedAt (transferRootId: string) {
    const logger = this.logger.create({ root: transferRootId })
    logger.debug('starting populateTransferRootBondedAt')
    const dbTransferRoot = await this.db.transferRoots.getByTransferRootId(transferRootId)
    const { bondTxHash, bondBlockNumber, bonder, bondedAt } = dbTransferRoot
    if (
      !bondTxHash ||
      (bonder && bondedAt)
    ) {
      return
    }

    const destinationBridge = this.getSiblingWatcherByChainSlug(Chain.Ethereum).bridge
    const tx = await destinationBridge.getTransaction(bondTxHash)
    if (!tx) {
      logger.warn(`populateTransferRootBondedAt marking item not found: tx object for transactionHash: ${bondTxHash} on chain: ${Chain.Ethereum}. dbItem: ${JSON.stringify(dbTransferRoot)}`)
      await this.db.transferRoots.update(transferRootId, { isNotFound: true })
      return
    }
    const { from } = tx
    const timestamp = await destinationBridge.getBlockTimestamp(bondBlockNumber)

    if (!timestamp) {
      logger.warn(`populateTransferRootBondedAt marking item not found. timestamp for bondBlockNumber: ${bondBlockNumber}. dbItem: ${JSON.stringify(dbTransferRoot)}`)
      await this.db.transferRoots.update(transferRootId, { isNotFound: true })
      return
    }

    logger.debug(`bonder: ${from}`)
    logger.debug(`bondedAt: ${timestamp}`)

    await this.db.transferRoots.update(transferRootId, {
      bonder: from,
      bondedAt: timestamp
    })
  }

  async populateTransferRootTimestamp (transferRootId: string) {
    const logger = this.logger.create({ root: transferRootId })
    logger.debug('starting populateTransferRootTimestamp')
    const dbTransferRoot = await this.db.transferRoots.getByTransferRootId(transferRootId)
    const { rootSetBlockNumber, rootSetTimestamp, destinationChainId } = dbTransferRoot
    if (
      !rootSetBlockNumber || rootSetTimestamp
    ) {
      return
    }
    if (!destinationChainId) {
      return
    }
    const destinationBridge = this.getSiblingWatcherByChainId(destinationChainId).bridge // eslint-disable-line @typescript-eslint/no-non-null-assertion
    const timestamp = await destinationBridge.getBlockTimestamp(rootSetBlockNumber)
    if (!timestamp) {
      logger.warn(`populateTransferRootTimestamp marking item not found. timestamp for rootSetBlockNumber: ${rootSetBlockNumber}. dbItem: ${JSON.stringify(dbTransferRoot)}`)
      await this.db.transferRoots.update(transferRootId, { isNotFound: true })
      return
    }
    logger.debug(`rootSetTimestamp: ${timestamp}`)
    await this.db.transferRoots.update(transferRootId, {
      rootSetTimestamp: timestamp
    })
  }

  async populateTransferRootMultipleWithdrawSettled (transferRootId: string) {
    const logger = this.logger.create({ root: transferRootId })
    logger.debug('starting transferRootMultipleWithdrawSettled')
    const dbTransferRoot = await this.db.transferRoots.getByTransferRootId(transferRootId)
    const { transferRootHash, multipleWithdrawalsSettledTxHash, multipleWithdrawalsSettledTotalAmount, transferIds, destinationChainId } = dbTransferRoot
    if (
      !multipleWithdrawalsSettledTxHash ||
      !multipleWithdrawalsSettledTotalAmount ||
      transferIds
    ) {
      return
    }

    if (!destinationChainId) {
      return
    }
    const destinationBridge = this.getSiblingWatcherByChainId(destinationChainId).bridge
    const { transferIds: _transferIds, bonder }= await destinationBridge.getParamsFromSettleEventTransaction(multipleWithdrawalsSettledTxHash)
    const tree = new MerkleTree(_transferIds)
    const computedTransferRootHash = tree.getHexRoot()
    if (computedTransferRootHash !== transferRootHash) {
      logger.warn(
        `populateTransferRootTimestamp computed transfer root hash doesn't match. Expected ${transferRootHash}, got ${computedTransferRootHash}. isNotFound: true, List: ${JSON.stringify(_transferIds)}`
      )
<<<<<<< HEAD
      await this.db.transferRoots.update(transferRootId, { isNotFound: true })
    } else {
      await this.db.transferRoots.update(transferRootId, {
        transferIds: _transferIds
      })
      await this.checkTransferRootSettledState(transferRootId, multipleWithdrawalsSettledTotalAmount)
=======
      await this.db.transferRoots.update(transferRootHash, { isNotFound: true })
      return
>>>>>>> 425be497
    }

    await this.db.transferRoots.update(transferRootHash, {
      transferIds: _transferIds
    })
    await this.checkTransferRootSettledState(transferRootHash, multipleWithdrawalsSettledTotalAmount, bonder)
  }

  async populateTransferRootTransferIds (transferRootId: string) {
    const logger = this.logger.create({ root: transferRootId })
    logger.debug('starting populateTransferRootTransferIds')
    const dbTransferRoot = await this.db.transferRoots.getByTransferRootId(transferRootId)
    if (!dbTransferRoot) {
      throw new Error('expected db transfer root item')
    }
    const { transferRootHash, sourceChainId, destinationChainId, totalAmount, commitTxBlockNumber, transferIds: dbTransferIds } = dbTransferRoot

    if (
      (dbTransferIds !== undefined && dbTransferIds.length > 0) ||
      !(sourceChainId && destinationChainId && commitTxBlockNumber && totalAmount) ||
      isL1ChainId(sourceChainId)
    ) {
      return
    }

    logger.debug(
      `looking for transfer ids for transferRootHash ${transferRootHash}`
    )
    if (!this.hasSiblingWatcher(sourceChainId)) {
      logger.error(`no sibling watcher found for ${sourceChainId}`)
      return
    }
    const sourceBridge = this.getSiblingWatcherByChainId(sourceChainId)
      .bridge as L2Bridge

    const eventBlockNumber: number = commitTxBlockNumber
    let startEvent: TransfersCommittedEvent | undefined
    let endEvent: TransfersCommittedEvent | undefined

    let startBlockNumber = sourceBridge.bridgeDeployedBlockNumber
    await sourceBridge.eventsBatch(async (start: number, end: number) => {
      let events = await sourceBridge.getTransfersCommittedEvents(start, end)
      if (!events.length) {
        return true
      }

      // events need to be sorted from [newest...oldest] in order to pick up the endEvent first
      events = events.reverse()
      for (const event of events) {
        if (event.args.rootHash === transferRootHash) {
          endEvent = event
          continue
        }

        const eventDestinationChainId = Number(event.args.destinationChainId.toString())
        const isSameChainId = eventDestinationChainId === destinationChainId
        if (endEvent && isSameChainId) {
          startEvent = event
          return false
        }
      }

      return true
    },
    { endBlockNumber: eventBlockNumber, startBlockNumber })

    if (!endEvent) {
      return
    }

    const endBlockNumber = endEvent.blockNumber
    if (startEvent) {
      startBlockNumber = startEvent.blockNumber
    }

    logger.debug(`Searching for transfers between ${startBlockNumber} and ${endBlockNumber}`)

    const transfers: any[] = []
    await sourceBridge.eventsBatch(
      async (start: number, end: number) => {
        let transferEvents = await sourceBridge.getTransferSentEvents(
          start,
          end
        )

        // transferEvents need to be sorted from [newest...oldest] in order to maintain the ordering
        transferEvents = transferEvents.reverse()
        for (const event of transferEvents) {
          const eventDestinationChainId = Number(event.args.chainId.toString())
          const isSameChainId = eventDestinationChainId === destinationChainId
          if (!isSameChainId) {
            continue
          }

          // TransferSent events must be handled differently when they exist in the
          // same block or same transaction as a TransfersCommitted event
          if (startEvent && event.blockNumber === startEvent.blockNumber) {
            if (event.transactionIndex < startEvent.transactionIndex) {
              continue
            }
          }

          if (event.blockNumber === endEvent?.blockNumber) {
            // If TransferSent is in the same tx as TransfersCommitted or later,
            // the transferId should be included in the next transferRoot
            if (event.transactionIndex >= endEvent.transactionIndex) {
              continue
            }
          }

          transfers.unshift({
            transferId: event.args.transferId,
            index: Number(event.args.index.toString())
          })
        }
      },
      { startBlockNumber, endBlockNumber }
    )

    logger.debug(`Original transfer ids: ${JSON.stringify(transfers)}}`)

    // this gets only the last set of sequence of transfers {0, 1,.., n}
    // where n is the transfer id index.
    // example: {0, 0, 1, 2, 3, 4, 5, 6, 7, 0, 0, 1, 2, 3} ⟶  {0, 1, 2, 3}
    const lastIndexZero = transfers.map((x: any) => x.index).lastIndexOf(0)
    const filtered = transfers.slice(lastIndexZero)
    const transferIds = filtered.map((x: any) => x.transferId)

    const tree = new MerkleTree(transferIds)
    const computedTransferRootHash = tree.getHexRoot()
    if (computedTransferRootHash !== transferRootHash) {
      logger.warn(
        `populateTransferRootTransferIds computed transfer root hash doesn't match. Expected ${transferRootHash}, got ${computedTransferRootHash}. isNotFound: true, List: ${JSON.stringify(transferIds)}`
      )
      await this.db.transferRoots.update(transferRootId, { isNotFound: true })
      return
    }

    logger.debug(
      `found transfer ids for transfer root hash ${transferRootHash}`,
      JSON.stringify(transferIds)
    )

    await this.db.transferRoots.update(transferRootId, {
      transferIds,
      totalAmount,
      sourceChainId
    })

    await Promise.all(transferIds.map(async transferId => {
      await this.db.transfers.update(transferId, {
        transferRootHash,
        transferRootId
      })
    }))
  }

  handleMultipleWithdrawalsSettledEvent = async (event: MultipleWithdrawalsSettledEvent) => {
    const { transactionHash } = event
    const {
      bonder,
      rootHash: transferRootHash,
      totalBondsSettled
    } = event.args
    const dbTransferRoot = await this.db.transferRoots.getByTransferRootHash(transferRootHash)
    if (!dbTransferRoot?.transferRootId) {
      this.logger.error(`expected db item for transfer root hash "${transferRootHash}"`)
      return
    }
    const { transferRootId } = dbTransferRoot
    const logger = this.logger.create({ root: transferRootId })

    logger.debug('handling MultipleWithdrawalsSettled event')
    logger.debug(`tx hash from event: ${transactionHash}`)
    logger.debug(`transferRootHash from event: ${transferRootHash}`)
    logger.debug(`bonder : ${bonder}`)
    logger.debug(`totalBondSettled: ${this.bridge.formatUnits(totalBondsSettled)}`)
    await this.db.transferRoots.update(transferRootId, {
      multipleWithdrawalsSettledTxHash: transactionHash,
      multipleWithdrawalsSettledTotalAmount: totalBondsSettled
    })

    const transferIds = dbTransferRoot?.transferIds
    if (!transferIds) {
      return
    }

<<<<<<< HEAD
    await this.checkTransferRootSettledState(transferRootId, totalBondsSettled)
=======
    await this.checkTransferRootSettledState(transferRootHash, totalBondsSettled, bonder)
>>>>>>> 425be497
  }

  getIsBondable = (
    amountOutMin: BigNumber,
    deadline: BigNumber,
    destinationChainId: number
  ): boolean => {
    const attemptSwap = this.bridge.shouldAttemptSwap(amountOutMin, deadline)
    if (attemptSwap && isL1ChainId(destinationChainId)) {
      return false
    }

    return true
  }

  isOruToL1 (destinationChainId: number) {
    const sourceChain = this.chainSlug
    const destinationChain = this.chainIdToSlug(destinationChainId)
    return destinationChain === Chain.Ethereum && oruChains.includes(sourceChain)
  }

  isNonOruToL1 (destinationChainId: number) {
    const sourceChain = this.chainSlug
    const destinationChain = this.chainIdToSlug(destinationChainId)
    return destinationChain === Chain.Ethereum && !oruChains.includes(sourceChain)
  }

  // L2 -> L1: (credit - debit - OruToL1PendingAmount - OruToAllUnbondedTransferRoots)
  // L2 -> L2: (credit - debit)
  private async calculateAvailableCredit (destinationChainId: number, bonder?: string) {
    const destinationChain = this.chainIdToSlug(destinationChainId)
    const destinationWatcher = this.getSiblingWatcherByChainSlug(destinationChain)
    if (!destinationWatcher) {
      throw new Error(`no destination watcher for ${destinationChain}`)
    }
    const destinationBridge = destinationWatcher.bridge
    let availableCredit = await destinationBridge.getBaseAvailableCredit(bonder)
    if (this.isOruToL1(destinationChainId) || this.isNonOruToL1(destinationChainId)) {
      const pendingAmount = await this.getOruToL1PendingAmount()
      availableCredit = availableCredit.sub(pendingAmount)

      const unbondedTransferRootAmounts = await this.getOruToAllUnbondedTransferRootAmounts()
      availableCredit = availableCredit.sub(unbondedTransferRootAmounts)
    }

    if (availableCredit.lt(0)) {
      return BigNumber.from(0)
    }

    return availableCredit
  }

  async calculatePendingAmount (destinationChainId: number) {
    const bridge = this.bridge as L2Bridge
    const pendingAmount = await bridge.getPendingAmountForChainId(destinationChainId)
    return pendingAmount
  }

  public async calculateUnbondedTransferRootAmounts (destinationChainId: number) {
    const destinationChain = this.chainIdToSlug(destinationChainId)
    const transferRoots = await this.db.transferRoots.getUnbondedTransferRoots({
      sourceChainId: this.chainSlugToId(this.chainSlug),
      destinationChainId
    })

    this.logger.debug(`getUnbondedTransferRoots ${this.chainSlug}→${destinationChain}:`, JSON.stringify(transferRoots.map(({ transferRootHash, totalAmount }: TransferRoot) => ({ transferRootHash, totalAmount }))))
    let totalAmount = BigNumber.from(0)
    for (const transferRoot of transferRoots) {
      const { transferRootId } = transferRoot
      const l1Bridge = this.getSiblingWatcherByChainSlug(Chain.Ethereum).bridge as L1Bridge
      const isBonded = await l1Bridge.isTransferRootIdBonded(transferRootId!) // eslint-disable-line @typescript-eslint/no-non-null-assertion
      if (isBonded) {
        const logger = this.logger.create({ root: transferRootId })
        logger.warn('calculateUnbondedTransferRootAmounts already bonded. isNotFound: true')
        await this.db.transferRoots.update(transferRootId!, { isNotFound: true }) // eslint-disable-line @typescript-eslint/no-non-null-assertion
        continue
      }

      totalAmount = totalAmount.add(transferRoot.totalAmount!) // eslint-disable-line @typescript-eslint/no-non-null-assertion
    }

    return totalAmount
  }

  private async updateAvailableCreditMap (destinationChainId: number) {
    const destinationChain = this.chainIdToSlug(destinationChainId)
    const bonder = this.bridge.getConfigBonderAddress(destinationChain)
    const availableCredit = await this.calculateAvailableCredit(destinationChainId, bonder)
    this.availableCredit[destinationChain] = availableCredit
  }

  private async updatePendingAmountsMap (destinationChainId: number) {
    const pendingAmount = await this.calculatePendingAmount(destinationChainId)
    const destinationChain = this.chainIdToSlug(destinationChainId)
    this.pendingAmounts[destinationChain] = pendingAmount
  }

  private async updateUnbondedTransferRootAmountsMap (destinationChainId: number) {
    const totalAmounts = await this.calculateUnbondedTransferRootAmounts(destinationChainId)
    const destinationChain = this.chainIdToSlug(destinationChainId)
    this.unbondedTransferRootAmounts[destinationChain] = totalAmounts
    this.lastCalculated[destinationChain] = Date.now()
  }

  async syncPendingAmounts () {
    // Individual bonders are not concerned about pending amounts
    if (!this.s3Upload) {
      return
    }

    this.logger.debug('syncing pending amounts: start')
    const chains = await this.bridge.getChainIds()
    for (const destinationChainId of chains) {
      const sourceChain = this.chainSlug
      const destinationChain = this.chainIdToSlug(destinationChainId)
      if (
        this.chainSlug === Chain.Ethereum ||
        this.chainSlug === destinationChain
      ) {
        this.logger.debug('syncing pending amounts: skipping')
        continue
      }
      await this.updatePendingAmountsMap(destinationChainId)
      const pendingAmounts = this.getPendingAmounts(destinationChainId)
      this.logger.debug(`pendingAmounts (${this.tokenSymbol} ${sourceChain}→${destinationChain}): ${this.bridge.formatUnits(pendingAmounts)}`)
    }
  }

  async syncUnbondedTransferRootAmounts () {
    this.logger.debug('syncing unbonded transferRoot amounts: start')
    const chains = await this.bridge.getChainIds()
    for (const destinationChainId of chains) {
      const sourceChain = this.chainSlug
      const destinationChain = this.chainIdToSlug(destinationChainId)
      const isSourceChainOru = oruChains.includes(sourceChain)
      const shouldSkip = (
        !isSourceChainOru ||
        sourceChain === Chain.Ethereum ||
        sourceChain === destinationChain ||
        !this.hasSiblingWatcher(destinationChainId)
      )
      if (shouldSkip) {
        this.logger.debug(`syncing unbonded transferRoot amounts: skipping ${destinationChainId}`)
        continue
      }
      await this.updateUnbondedTransferRootAmountsMap(destinationChainId)
      const unbondedTransferRootAmounts = this.getUnbondedTransferRootAmounts(destinationChainId)
      this.logger.debug(`unbondedTransferRootAmounts (${this.tokenSymbol} ${sourceChain}→${destinationChain}): ${this.bridge.formatUnits(unbondedTransferRootAmounts)}`)
    }
  }

  private async syncAvailableCredit () {
    this.logger.debug('syncing available credit: start')
    const chains = await this.bridge.getChainIds()
    for (const destinationChainId of chains) {
      const sourceChain = this.chainSlug
      const destinationChain = this.chainIdToSlug(destinationChainId)
      const shouldSkip = (
        sourceChain === Chain.Ethereum ||
        sourceChain === destinationChain ||
        !this.hasSiblingWatcher(destinationChainId)
      )
      if (shouldSkip) {
        this.logger.debug(`syncing available credit: skipping ${destinationChainId}`)
        continue
      }
      await this.updateAvailableCreditMap(destinationChainId)
      const availableCredit = this.getEffectiveAvailableCredit(destinationChainId)
      this.logger.debug(`availableCredit (${this.tokenSymbol} ${sourceChain}→${destinationChain}): ${this.bridge.formatUnits(availableCredit)}`)
    }
  }

  async getOruToL1PendingAmount () {
    let pendingAmounts = BigNumber.from(0)
    for (const chain of oruChains) {
      const watcher = this.getSiblingWatcherByChainSlug(chain)
      if (!watcher) {
        continue
      }

      const destinationChainId = this.chainSlugToId(Chain.Ethereum)
      const pendingAmount = await watcher.calculatePendingAmount(destinationChainId)
      pendingAmounts = pendingAmounts.add(pendingAmount)
    }

    return pendingAmounts
  }

  async getOruToAllUnbondedTransferRootAmounts () {
    let totalAmount = BigNumber.from(0)
    for (const destinationChain in this.unbondedTransferRootAmounts) {
      if (this.lastCalculated[destinationChain]) {
        const isStale = Date.now() - this.lastCalculated[destinationChain] > TenMinutesMs
        if (isStale) {
          continue
        }
      }
      const amount = this.unbondedTransferRootAmounts[destinationChain]
      totalAmount = totalAmount.add(amount)
    }
    return totalAmount
  }

  public getEffectiveAvailableCredit (destinationChainId: number) {
    const destinationChain = this.chainIdToSlug(destinationChainId)
    const availableCredit = this.availableCredit[destinationChain]
    if (!availableCredit) {
      return BigNumber.from(0)
    }

    return availableCredit
  }

  public getPendingAmounts (destinationChainId: number) {
    const destinationChain = this.chainIdToSlug(destinationChainId)
    const pendingAmounts = this.pendingAmounts[destinationChain]
    if (!pendingAmounts) {
      return BigNumber.from(0)
    }

    return pendingAmounts
  }

  public getUnbondedTransferRootAmounts (destinationChainId: number) {
    const destinationChain = this.chainIdToSlug(destinationChainId)
    const unbondedAmounts = this.unbondedTransferRootAmounts[destinationChain]
    if (!unbondedAmounts) {
      return BigNumber.from(0)
    }

    return unbondedAmounts
  }

  async uploadToS3 () {
    if (!this.s3Upload) {
      return
    }

    const data: any = {
      availableCredit: {},
      pendingAmounts: {},
      unbondedTransferRootAmounts: {}
    }
    for (const chainId in this.siblingWatchers) {
      const sourceChain = this.chainIdToSlug(Number(chainId))
      const watcher = this.siblingWatchers[chainId]
      const shouldSkip = (
        sourceChain === Chain.Ethereum
      )
      if (shouldSkip) {
        continue
      }
      data.availableCredit[sourceChain] = watcher.availableCredit
      data.pendingAmounts[sourceChain] = watcher.pendingAmounts
      data.unbondedTransferRootAmounts[sourceChain] = watcher.unbondedTransferRootAmounts
    }

    s3JsonData[this.tokenSymbol] = data
    if (!s3LastUpload || s3LastUpload < Date.now() - (60 * 1000)) {
      s3LastUpload = Date.now()
      await this.s3Upload.upload(s3JsonData)
    }
  }

  public getIsDbTransfersAllSettled (dbTransfers: Transfer[]) {
    const allBondableTransfersSettled = dbTransfers.every(
      (dbTransfer: Transfer) => {
        const isAlreadySettled = dbTransfer?.withdrawalBondSettled
        // Check that isBondable has been explicitly set to false.
        // Checking !dbTransfer.isBondable is not correct since isBondable can be undefined
        const isExplicitySetUnbondable = dbTransfer?.isBondable === false
        return isAlreadySettled || isExplicitySetUnbondable
      }
    )

    return allBondableTransfersSettled
  }

  async pollGasCost () {
    if (!this.gasCostPollEnabled) {
      return
    }
    const bridgeContract = this.bridge.bridgeContract.connect(getRpcProvider(this.chainSlug)!) as L1BridgeContract | L2BridgeContract // eslint-disable-line @typescript-eslint/no-non-null-assertion
    const amount = BigNumber.from(10)
    const amountOutMin = BigNumber.from(0)
    const bonderFee = BigNumber.from(1)
    const bonder = this.bridge.getBonderAddress()
    const recipient = `0x${'1'.repeat(40)}`
    const transferNonce = `0x${'0'.repeat(64)}`

    while (true) {
      try {
        const txOverrides = await this.bridge.txOverrides()
        txOverrides.from = bonder

        const timestamp = Math.floor(Date.now() / 1000)
        const deadline = Math.floor((Date.now() + OneWeekMs) / 1000)
        const payload = [
          recipient,
          amount,
          transferNonce,
          bonderFee,
          txOverrides
        ] as const
        const gasLimit = await bridgeContract.estimateGas.bondWithdrawal(...payload)
        const tx = await bridgeContract.populateTransaction.bondWithdrawal(...payload)
        const estimates = [{ gasLimit, ...tx, attemptSwap: false }]

        if (this._isL2BridgeContract(bridgeContract) && bridgeContract.bondWithdrawalAndDistribute) {
          const payload = [
            recipient,
            amount,
            transferNonce,
            bonderFee,
            amountOutMin,
            deadline,
            txOverrides
          ] as const
          const gasLimit = await bridgeContract.estimateGas.bondWithdrawalAndDistribute(...payload)
          const tx = await bridgeContract.populateTransaction.bondWithdrawalAndDistribute(...payload)
          estimates.push({ gasLimit, ...tx, attemptSwap: true })
        }

        this.logger.debug('pollGasCost estimate. estimates complete')
        await Promise.all(estimates.map(async ({ gasLimit, data, to, attemptSwap }) => {
          const { gasCost, gasCostInToken, gasPrice, tokenPriceUsd, nativeTokenPriceUsd } = await this.bridge.getGasCostEstimation(
            this.chainSlug,
            this.tokenSymbol,
            gasLimit,
            data,
            to
          )

          this.logger.debug(`pollGasCost estimate. attemptSwap: ${attemptSwap}, gasLimit: ${gasLimit?.toString()}, gasPrice: ${gasPrice?.toString()}, gasCost: ${gasCost?.toString()}, gasCostInToken: ${gasCostInToken?.toString()}, tokenPriceUsd: ${tokenPriceUsd?.toString()}`)
          const minBonderFeeAbsolute = await this.bridge.getMinBonderFeeAbsolute(this.tokenSymbol, tokenPriceUsd)
          this.logger.debug(`pollGasCost estimate. minBonderFeeAbsolute: ${minBonderFeeAbsolute.toString()}`)

          await this.db.gasCost.addGasCost({
            chain: this.chainSlug,
            token: this.tokenSymbol,
            timestamp,
            attemptSwap,
            gasCost,
            gasCostInToken,
            gasPrice,
            gasLimit,
            tokenPriceUsd,
            nativeTokenPriceUsd,
            minBonderFeeAbsolute
          })
        }))
      } catch (err) {
        this.logger.error(`pollGasCost error: ${err.message}`)
      }
      await wait(this.gasCostPollMs)
    }
  }

  private _isL2BridgeContract (bridgeContract: L1BridgeContract | L2BridgeContract): bridgeContract is L2BridgeContract {
    return !this.isL1
  }
}

export default SyncWatcher<|MERGE_RESOLUTION|>--- conflicted
+++ resolved
@@ -133,7 +133,7 @@
 
   async incompletePollSync () {
     try {
-      // Needs to be run synchronously because the transfers need to have the 
+      // Needs to be run synchronously because the transfers need to have the
       // withdrawalBonder entry completed
       await this.incompleteTransfersPollSync()
         .then(async () => await this.incompleteTransferRootsPollSync())
@@ -616,13 +616,8 @@
     })
   }
 
-<<<<<<< HEAD
-  async checkTransferRootSettledState (transferRootId: string, totalBondsSettled: BigNumber) {
+  async checkTransferRootSettledState (transferRootId: string, totalBondsSettled: BigNumber, bonder: string) {
     const dbTransferRoot = await this.db.transferRoots.getByTransferRootId(transferRootId)
-=======
-  async checkTransferRootSettledState (transferRootHash: string, totalBondsSettled: BigNumber, bonder: string) {
-    const dbTransferRoot = await this.db.transferRoots.getByTransferRootHash(transferRootHash)
->>>>>>> 425be497
     if (!dbTransferRoot) {
       throw new Error('expected db transfer root item')
     }
@@ -645,7 +640,7 @@
       const isSameBonder = dbTransfer?.withdrawalBonder === bonder
       const isWithdrawalSettled = isBonded && isSameBonder
       await this.db.transfers.update(transferId, {
-        withdrawalBondSettled:  isWithdrawalSettled
+        withdrawalBondSettled: isWithdrawalSettled
       })
     }))
 
@@ -852,30 +847,21 @@
       return
     }
     const destinationBridge = this.getSiblingWatcherByChainId(destinationChainId).bridge
-    const { transferIds: _transferIds, bonder }= await destinationBridge.getParamsFromSettleEventTransaction(multipleWithdrawalsSettledTxHash)
+    const { transferIds: _transferIds, bonder } = await destinationBridge.getParamsFromSettleEventTransaction(multipleWithdrawalsSettledTxHash)
     const tree = new MerkleTree(_transferIds)
     const computedTransferRootHash = tree.getHexRoot()
     if (computedTransferRootHash !== transferRootHash) {
       logger.warn(
         `populateTransferRootTimestamp computed transfer root hash doesn't match. Expected ${transferRootHash}, got ${computedTransferRootHash}. isNotFound: true, List: ${JSON.stringify(_transferIds)}`
       )
-<<<<<<< HEAD
       await this.db.transferRoots.update(transferRootId, { isNotFound: true })
-    } else {
-      await this.db.transferRoots.update(transferRootId, {
-        transferIds: _transferIds
-      })
-      await this.checkTransferRootSettledState(transferRootId, multipleWithdrawalsSettledTotalAmount)
-=======
-      await this.db.transferRoots.update(transferRootHash, { isNotFound: true })
-      return
->>>>>>> 425be497
-    }
-
-    await this.db.transferRoots.update(transferRootHash, {
+    }
+
+    await this.db.transferRoots.update(transferRootId, {
       transferIds: _transferIds
     })
-    await this.checkTransferRootSettledState(transferRootHash, multipleWithdrawalsSettledTotalAmount, bonder)
+
+    await this.checkTransferRootSettledState(transferRootId, multipleWithdrawalsSettledTotalAmount, bonder)
   }
 
   async populateTransferRootTransferIds (transferRootId: string) {
@@ -1057,11 +1043,7 @@
       return
     }
 
-<<<<<<< HEAD
-    await this.checkTransferRootSettledState(transferRootId, totalBondsSettled)
-=======
-    await this.checkTransferRootSettledState(transferRootHash, totalBondsSettled, bonder)
->>>>>>> 425be497
+    await this.checkTransferRootSettledState(transferRootId, totalBondsSettled, bonder)
   }
 
   getIsBondable = (
@@ -1333,7 +1315,7 @@
         // Check that isBondable has been explicitly set to false.
         // Checking !dbTransfer.isBondable is not correct since isBondable can be undefined
         const isExplicitySetUnbondable = dbTransfer?.isBondable === false
-        return isAlreadySettled || isExplicitySetUnbondable
+        return isAlreadySettled || isExplicitySetUnbondable // eslint-disable-line @typescript-eslint/prefer-nullish-coalescing
       }
     )
 
