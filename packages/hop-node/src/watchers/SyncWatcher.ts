--- conflicted
+++ resolved
@@ -13,11 +13,7 @@
 import { DateTime } from 'luxon'
 import { Event } from 'src/types'
 import { Transfer } from 'src/db/TransfersDb'
-<<<<<<< HEAD
 import { TransferRoot } from 'src/db/TransferRootsDb'
-import { boundClass } from 'autobind-decorator'
-=======
->>>>>>> 3652bc9b
 import { config as globalConfig, oruChains } from 'src/config'
 
 type S3JsonData = {
