import BaseWatcher from './classes/BaseWatcher'
import L1Bridge from './classes/L1Bridge'
import L2Bridge from './classes/L2Bridge'
import MerkleTree from 'src/utils/MerkleTree'
import S3Upload from 'src/aws/s3Upload'
import chunk from 'lodash/chunk'
import getBlockNumberFromDate from 'src/utils/getBlockNumberFromDate'
import isL1ChainId from 'src/utils/isL1ChainId'
import wait from 'src/utils/wait'
import { BigNumber, Contract } from 'ethers'
import { Chain, TenMinutesMs } from 'src/constants'
import { DateTime } from 'luxon'
import { Event } from 'src/types'
import { Transfer } from 'src/db/TransfersDb'
import { TransferRoot } from 'src/db/TransferRootsDb'
import { config as globalConfig, oruChains } from 'src/config'

type S3JsonData = {
  [token: string]: {
    availableCredit: {[chain: string]: string},
    pendingAmounts: {[chain: string]: string},
    unbondedTransferRootAmounts: {[chain: string]: string}
  }
}

// TODO: better way of managing aggregate state
const s3JsonData: S3JsonData = {}
let s3LastUpload : number

export interface Config {
  chainSlug: string
  tokenSymbol: string
  label: string
  isL1: boolean
  bridgeContract: Contract
  syncFromDate?: string
  s3Upload?: boolean
  s3Namespace?: string
}

class SyncWatcher extends BaseWatcher {
  initialSyncCompleted: boolean = false
  resyncIntervalMs: number = 60 * 1000
  syncIndex: number = 0
  syncFromDate : string
  customStartBlockNumber : number
  ready: boolean = false
  private s3AvailableCredit: { [destinationChain: string]: BigNumber } = {} // bonder from core package config
  private availableCredit: { [destinationChain: string]: BigNumber } = {} // own bonder
  private pendingAmounts: { [destinationChain: string]: BigNumber } = {}
  private unbondedTransferRootAmounts: { [destinationChain: string]: BigNumber } = {}
  private lastCalculated: { [destinationChain: string]: number } = {}
  s3Upload: S3Upload
  s3Namespace: S3Upload

  constructor (config: Config) {
    super({
      chainSlug: config.chainSlug,
      tokenSymbol: config.tokenSymbol,
      tag: 'SyncWatcher',
      prefix: config.label,
      logColor: 'gray',
      isL1: config.isL1,
      bridgeContract: config.bridgeContract
    })
    this.syncFromDate = config.syncFromDate
    if (config.s3Upload) {
      this.s3Upload = new S3Upload({
        bucket: 'assets.hop.exchange',
        key: `${config.s3Namespace || globalConfig.network}/v1-available-liquidity.json`
      })
    }
    this.init()
      .catch(err => {
        this.logger.error('init error:', err)
        this.quit()
      })
  }

  async init () {
    if (this.syncFromDate) {
      const date = DateTime.fromISO(this.syncFromDate)
      const timestamp = date.toSeconds()
      this.customStartBlockNumber = await getBlockNumberFromDate(this.chainSlug, timestamp)
    }
    this.ready = true
  }

  async start () {
    this.started = true
    try {
      await this.pollSync()
    } catch (err) {
      this.logger.error(`sync watcher error: ${err.message}\ntrace: ${err.stack}`)
      this.notifier.error(`sync watcher error: ${err.message}`)
      this.quit()
    }
  }

  async pollSync () {
    while (true) {
      try {
        if (!this.ready) {
          await wait(5 * 1000)
          continue
        }
<<<<<<< HEAD
        await this.preSyncHandler()
        await this.syncHandler()
        this.logger.debug('done syncing pure handlers. index:', this.syncIndex)
=======

        await this.preSyncHandler()
        await this.syncHandler()
        this.logger.debug('done syncing main handler. index:', this.syncIndex)
>>>>>>> c1e2c451
        await this.incompletePollSync()
        this.logger.debug('done syncing incomplete items. index:', this.syncIndex)
        await this.postSyncHandler()
      } catch (err) {
        this.notifier.error(`pollsync error: ${err.message}`)
        this.logger.error('pollSync error:', err)
      }
    }
  }

  async incompletePollSync () {
    try {
<<<<<<< HEAD
      const promises : Promise<any>[] = []
=======
      const chunkSize = 20
>>>>>>> c1e2c451
      const incompleteTransfers = await this.db.transfers.getIncompleteItems({
        sourceChainId: this.chainSlugToId(this.chainSlug)
      })
      if (incompleteTransfers.length) {
        this.logger.debug(`incomplete transfer items: ${incompleteTransfers.length}`)
<<<<<<< HEAD
        for (const { transferId } of incompleteTransfers) {
          promises.push(this.populateTransferDbItem(transferId).catch(err => {
            this.logger.error('populateTransferDbItem error:', err)
            this.notifier.error(`populateTransferDbItem error: ${err.message}`)
          }))
        }
      }
      const incompleteRoots = await this.db.transferRoots.getIncompleteItems({
        sourceChainId: this.chainSlugToId(this.chainSlug)
      })
      if (incompleteRoots.length) {
        this.logger.debug(`incomplete transfer root items: ${incompleteRoots.length}`)
        for (const { transferRootHash } of incompleteRoots) {
          promises.push(this.populateTransferRootDbItem(transferRootHash).catch(err => {
            this.logger.error('populateTransferRootDbItem error:', err)
            this.notifier.error(`populateTransferRootDbItem error: ${err.message}`)
          }))
        }
      }

      if (promises.length) {
        await Promise.all(promises)
      }
    } catch (err) {
=======
        const allChunks = chunk(incompleteTransfers, chunkSize)
        for (const chunks of allChunks) {
          await Promise.all(chunks.map((transfer: Transfer) => {
            const { transferId } = transfer
            return this.populateTransferDbItem(transferId)
              .then(() => {
                // fill in missing db timestamped keys
                return this.db.transfers.trackTimestampedKeyByTransferId(transferId)
              })
              .catch((err: Error) => {
                this.logger.error('populateTransferDbItem error:', err)
                this.notifier.error(`populateTransferDbItem error: ${err.message}`)
              })
          }))
        }
      }
      const incompleteTransferRoots = await this.db.transferRoots.getIncompleteItems({
        sourceChainId: this.chainSlugToId(this.chainSlug)
      })
      if (incompleteTransferRoots.length) {
        this.logger.debug(`incomplete transfer root  items: ${incompleteTransferRoots.length}`)
        const allChunks = chunk(incompleteTransfers, chunkSize)
        for (const chunks of allChunks) {
          await Promise.all(chunks.map((transferRoot: TransferRoot) => {
            const { transferRootHash } = transferRoot
            return this.populateTransferRootDbItem(transferRootHash)
              .then(() => {
                // fill in missing db timestamped keys
                return this.db.transferRoots.trackTimestampedKeyByTransferRootHash(transferRootHash)
              })
              .catch((err: Error) => {
                this.logger.error('populateTransferRootDbItem error:', err)
                this.notifier.error(`populateTransferRootDbItem error: ${err.message}`)
              })
          }))
        }
      }
    } catch (err: any) {
>>>>>>> c1e2c451
      this.logger.error(`incomplete poll sync watcher error: ${err.message}\ntrace: ${err.stack}`)
      this.notifier.error(`incomplete poll sync watcher error: ${err.message}`)
    }
  }

  async preSyncHandler () {
    this.logger.debug('syncing up events. index:', this.syncIndex)
  }

  async postSyncHandler () {
    if (this.syncIndex === 0) {
      this.initialSyncCompleted = true
      this.logger.debug('initial sync complete')
    }
    this.logger.debug('done syncing. index:', this.syncIndex)
    this.syncIndex++
    try {
      await this.uploadToS3()
    } catch (err) {
      this.logger.error(err)
    }
    await wait(this.resyncIntervalMs)
  }

  isInitialSyncCompleted (): boolean {
    return this.initialSyncCompleted
  }

  isAllSiblingWatchersInitialSyncCompleted (): boolean {
    return Object.values(this.siblingWatchers).every(
      (siblingWatcher: SyncWatcher) => {
        return siblingWatcher.isInitialSyncCompleted()
      }
    )
  }

  async syncHandler (): Promise<any> {
    const promises: Promise<any>[] = []
    let startBlockNumber = this.bridge.bridgeDeployedBlockNumber
    let useCacheKey = true

    // if it is first sync upon start and
    // custom start block was specified,
    // then use that as initial start block
    if (!this.isInitialSyncCompleted() && this.customStartBlockNumber) {
      useCacheKey = false
      startBlockNumber = this.customStartBlockNumber
    }

    const getOptions = (keyName: string) => {
      return {
        cacheKey: useCacheKey ? this.cacheKey(keyName) : undefined,
        startBlockNumber
      }
    }

    if (this.isL1) {
      const l1Bridge = this.bridge as L1Bridge
      promises.push(
        l1Bridge.mapTransferRootBondedEvents(
          async (event: Event) => {
            return this.handleTransferRootBondedEvent(event)
          },
          getOptions(l1Bridge.TransferRootBonded)
        )
      )

      promises.push(
        l1Bridge.mapTransferRootConfirmedEvents(
          async (event: Event) => {
            return this.handleTransferRootConfirmedEvent(event)
          },
          getOptions(l1Bridge.TransferRootConfirmed)
        )
      )

      promises.push(
        l1Bridge.mapTransferBondChallengedEvents(
          async (event: Event) => {
            return this.handleTransferBondChallengedEvent(event)
          },
          getOptions(l1Bridge.TransferBondChallenged)
        )
      )
    }

    if (!this.isL1) {
      const l2Bridge = this.bridge as L2Bridge
      promises.push(
        l2Bridge.mapTransferSentEvents(
          async (event: Event) => {
            return this.handleTransferSentEvent(event)
          },
          getOptions(l2Bridge.TransferSent)
        )
      )

      promises.push(
        l2Bridge.mapTransfersCommittedEvents(
          async (event: Event) => {
            return this.handleTransfersCommittedEvent(event)
          },
          getOptions(l2Bridge.TransfersCommitted)
        )
      )
    }

    const transferSpentPromises: Promise<any>[] = []
    transferSpentPromises.push(
      this.bridge.mapWithdrawalBondedEvents(
        async (event: Event) => {
          return this.handleWithdrawalBondedEvent(event)
        },
        getOptions(this.bridge.WithdrawalBonded)
      )
    )

    transferSpentPromises.push(
      this.bridge.mapWithdrewEvents(
        async (event: Event) => {
          return this.handleWithdrewEvent(event)
        },
        getOptions(this.bridge.Withdrew)
      )
    )

    promises.push(
      Promise.all(transferSpentPromises)
        .then(() => {
        // This must be executed after the Withdrew and WithdrawalBonded event handlers
        // on initial sync since it relies on data from those handlers.
          return this.bridge.mapMultipleWithdrawalsSettledEvents(
            async (event: Event) => {
              return this.handleMultipleWithdrawalsSettledEvent(event)
            },
            getOptions(this.bridge.MultipleWithdrawalsSettled)
          )
        })
    )

    promises.push(
      this.bridge.mapTransferRootSetEvents(
        async (event: Event) => {
          return this.handleTransferRootSetEvent(event)
        },
        getOptions(this.bridge.TransferRootSet)
      )
    )

    // these must come after db is done syncing,
    // and syncAvailableCredit must be last
    await Promise.all(promises)
      .then(() => this.syncUnbondedTransferRootAmounts())
      .then(() => this.syncPendingAmounts())
      .then(() => this.syncAvailableCredit())
  }

  async populateTransferDbItem (transferId: string) {
    const dbTransfer = await this.db.transfers.getByTransferId(transferId)
    if (!dbTransfer) {
      throw new Error('expected db transfer item')
    }
    const logger = this.logger.create({ id: transferId })
    logger.debug('populateTransferDbItem')
    const { transferSentTimestamp, transferSentBlockNumber, sourceChainId, destinationChainId } = dbTransfer
    if (transferSentBlockNumber && !transferSentTimestamp) {
      logger.debug('populating transferSentTimestamp')
      const sourceBridge = this.getSiblingWatcherByChainId(sourceChainId).bridge
      const transferSentTimestamp = await sourceBridge.getBlockTimestamp(transferSentBlockNumber)
      logger.debug(`transferSentTimestamp: ${transferSentTimestamp}`)
      await this.db.transfers.update(transferId, {
        transferSentTimestamp
      })
    }
  }

  async populateTransferRootDbItem (transferRootHash: string) {
    const dbTransferRoot = await this.db.transferRoots.getByTransferRootHash(transferRootHash)
    if (!dbTransferRoot) {
      throw new Error('expected db transfer root item')
    }
    const logger = this.logger.create({ root: transferRootHash })
    logger.debug('populateTransferRootDbItem')
    const { commitTxHash, committedAt, sourceChainId, destinationChainId } = dbTransferRoot
    if (commitTxHash && !committedAt) {
      logger.debug('populating committedAt')
      const sourceBridge = this.getSiblingWatcherByChainId(sourceChainId).bridge
      const committedAt = await sourceBridge.getTransactionTimestamp(commitTxHash)
      logger.debug(`committedAt: ${committedAt}`)
      await this.db.transferRoots.update(transferRootHash, {
        committedAt
      })
    }
  }

  async handleTransferSentEvent (event: Event) {
    const {
      transferId,
      chainId: destinationChainIdBn,
      recipient,
      amount,
      transferNonce,
      bonderFee,
      index,
      amountOutMin,
      deadline: deadlineBn
    } = event.args
    const logger = this.logger.create({ id: transferId })
    logger.debug('handling TransferSent event')

    try {
      const { transactionHash, transactionIndex } = event
      const blockNumber: number = event.blockNumber
      if (!transactionHash) {
        throw new Error('event transaction hash not found')
      }
      if (!blockNumber) {
        throw new Error('event block number not found')
      }
<<<<<<< HEAD
      const destinationChainId = Number(destinationChainIdBn.toString())
      const sourceChainId = await this.bridge.getChainId()
=======
      const l2Bridge = this.bridge as L2Bridge
      const destinationChainId = Number(destinationChainIdBn?.toString())
      const sourceChainId = await l2Bridge.getChainId()
      const deadline = Number(deadlineBn?.toString())
>>>>>>> c1e2c451
      const isBondable = this.getIsBondable(transferId, amountOutMin, deadline, destinationChainId)

      logger.debug('sourceChainId:', sourceChainId)
      logger.debug('destinationChainId:', destinationChainId)
      logger.debug('isBondable:', isBondable)
      logger.debug('transferId:', transferId)
      logger.debug('amount:', this.bridge.formatUnits(amount))
      logger.debug('bonderFee:', this.bridge.formatUnits(bonderFee))
      logger.debug('amountOutMin:', this.bridge.formatUnits(amountOutMin))
      logger.debug('deadline:', deadline)
      logger.debug('transferSentTimestamp:', transferSentTimestamp)
      logger.debug('transferSentIndex:', transactionIndex)
      logger.debug('transferSentBlockNumber:', blockNumber)

      if (!isBondable) {
        logger.warn('transfer is unbondable', amountOutMin, deadline)
      }

      await this.db.transfers.update(transferId, {
        transferId,
        destinationChainId,
        sourceChainId,
        recipient,
        amount,
        transferNonce,
        bonderFee,
        amountOutMin,
        isBondable,
<<<<<<< HEAD
        deadline: Number(deadline.toString()),
=======
        deadline,
        transferSentTimestamp,
>>>>>>> c1e2c451
        transferSentTxHash: transactionHash,
        transferSentBlockNumber: blockNumber,
        transferSentIndex: transactionIndex
      })
    } catch (err) {
      logger.error(`handleTransferSentEvent error: ${err.message}`)
      this.notifier.error(`handleTransferSentEvent error: ${err.message}`)
    }
  }

  async handleWithdrawalBondedEvent (event: Event) {
    const { transactionHash } = event
    const { transferId, amount } = event.args
    const logger = this.logger.create({ id: transferId })

<<<<<<< HEAD
=======
    const { transactionHash } = event
    const tx = await this.bridge.getTransaction(transactionHash)
    if (!tx) {
      throw new Error(`expected tx object. transferId: ${transferId} transactionHash: ${transactionHash}`)
    }
    const { from: withdrawalBonder } = tx

>>>>>>> c1e2c451
    logger.debug('handling WithdrawalBonded event')
    logger.debug('transferId:', transferId)
    logger.debug('amount:', this.bridge.formatUnits(amount))
    logger.debug('bonder:', withdrawalBonder)

    await this.db.transfers.update(transferId, {
      withdrawalBonded: true,
<<<<<<< HEAD
      withdrawalBondedTxHash: transactionHash
=======
      withdrawalBonder,
      isTransferSpent: true,
      transferSpentTxHash: transactionHash
    })
  }

  async handleWithdrewEvent (event: Event) {
    const {
      transferId,
      recipient,
      amount,
      transferNonce
    } = event.args
    const logger = this.logger.create({ id: transferId })

    const { transactionHash } = event

    logger.debug('handling Withdrew event')
    logger.debug('transferId:', transferId)
    logger.debug('transactionHash:', transactionHash)
    logger.debug('recipient:', recipient)
    logger.debug('amount:', amount)
    logger.debug('transferNonce:', transferNonce)

    await this.db.transfers.update(transferId, {
      isTransferSpent: true,
      transferSpentTxHash: transactionHash,
      isBondable: false
>>>>>>> c1e2c451
    })
  }

  async handleTransferRootConfirmedEvent (event: Event) {
    const {
      originChainId: sourceChainId,
      destinationChainId,
      rootHash: transferRootHash,
      totalAmount
    } = event.args
    const logger = this.logger.create({ root: transferRootHash })
    logger.debug('handling TransferRootConfirmed event')

    try {
      const { transactionHash } = event
      await this.db.transferRoots.update(transferRootHash, {
        confirmed: true,
        confirmTxHash: transactionHash
      })
    } catch (err) {
      logger.error(`handleTransferRootConfirmedEvent error: ${err.message}`)
      this.notifier.error(
        `handleTransferRootConfirmedEvent error: ${err.message}`
      )
    }
  }

  async handleTransferRootBondedEvent (event: Event) {
    const { transactionHash, blockNumber } = event
    const { root, amount } = event.args
    const logger = this.logger.create({ root })
    logger.debug('handling TransferRootBonded event')

    try {
<<<<<<< HEAD
      const bondTransferRootId = await this.bridge.getTransferRootId(
        root,
        amount
      )
=======
      const { transactionHash } = event
      logger.debug('calling getTransaction')
      const tx = await this.bridge.getTransaction(transactionHash)
      const { from: bonder, blockNumber } = tx
      logger.debug('got tx')
      const transferRootId = await this.bridge.getTransferRootId(
        root,
        amount
      )
      logger.debug(`calling getBlockTimestamp, blockNumber: ${blockNumber}`)
      const timestamp = await this.bridge.getBlockTimestamp(blockNumber)
      logger.debug('got block timestamp')
>>>>>>> c1e2c451

      logger.debug(`transferRootHash from event: ${root}`)
      logger.debug(`event transactionHash: ${transactionHash}`)
<<<<<<< HEAD
      logger.debug(`event blockNumber: ${blockNumber}`)
      logger.debug(`bondAmount: ${this.bridge.formatUnits(amount)}`)
      logger.debug(`bondTransferRootId: ${bondTransferRootId}`)
=======
      logger.debug(`bonder: ${bonder}`)
      logger.debug(`timestamp: ${timestamp}`)
>>>>>>> c1e2c451

      await this.db.transferRoots.update(root, {
        transferRootHash: root,
        bonded: true,
        bondTotalAmount: amount,
        bondTxHash: transactionHash,
        bondBlockNumber: blockNumber,
        bondTransferRootId
      })
    } catch (err) {
      logger.error(`handleTransferRootBondedEvent error: ${err.message}`)
      this.notifier.error(`handleTransferRootBondedEvent error: ${err.message}`)
    }
  }

  async handleTransfersCommittedEvent (event: Event) {
    const {
      destinationChainId: destinationChainIdBn,
      rootHash: transferRootHash,
      totalAmount,
      rootCommittedAt: committedAtBn
    } = event.args
    const logger = this.logger.create({ root: transferRootHash })
    logger.debug('handling TransfersCommitted event')

    try {
      const committedAt = Number(committedAtBn.toString())
      const { transactionHash, blockNumber } = event
      const sourceChainId = await this.bridge.getChainId()
      const destinationChainId = Number(destinationChainIdBn.toString())
      const transferRootId = await this.bridge.getTransferRootId(
        transferRootHash,
        totalAmount
      )

      const sourceChainSlug = this.chainIdToSlug(sourceChainId)
      const shouldBondTransferRoot = oruChains.includes(sourceChainSlug)

      logger.debug('transferRootId:', transferRootId)
      logger.debug('committedAt:', committedAt)
      logger.debug('totalAmount:', this.bridge.formatUnits(totalAmount))
      logger.debug('transferRootHash:', transferRootHash)
      logger.debug('destinationChainId:', destinationChainId)
      logger.debug('shouldBondTransferRoot:', shouldBondTransferRoot)

      await this.db.transferRoots.update(transferRootHash, {
        transferRootHash,
        transferRootId,
        totalAmount,
        committedAt,
        destinationChainId,
        sourceChainId,
        committed: true,
        commitTxHash: transactionHash,
        commitTxBlockNumber: blockNumber,
        shouldBondTransferRoot
      })
    } catch (err) {
      logger.error(`handleTransfersCommittedEvent error: ${err.message}`)
      this.notifier.error(`handleTransfersCommittedEvent error: ${err.message}`)
    }
  }

  handleTransferBondChallengedEvent = async (event: Event) => {
    const {
      transferRootId,
      rootHash,
      originalAmount
    } = event.args
    const logger = this.logger.create({ root: rootHash })
    const { transactionHash } = event

    logger.debug('handling TransferBondChallenged event')
    logger.debug(`transferRootId: ${transferRootId}`)
    logger.debug(`rootHash: ${rootHash}`)
    logger.debug(`originalAmount: ${this.bridge.formatUnits(originalAmount)}`)
    logger.debug(`event transactionHash: ${transactionHash}`)

    await this.db.transferRoots.update(rootHash, {
      challenged: true
    })
  }

  handleTransferRootSetEvent = async (event: Event) => {
    const {
      rootHash: transferRootHash,
      totalAmount
    } = event.args
    const logger = this.logger.create({ root: transferRootHash })
    const { transactionHash, blockNumber } = event

    logger.debug('handling TransferRootSet event')
    logger.debug(`transferRootHash from event: ${transferRootHash}`)
    logger.debug(`bondAmount: ${this.bridge.formatUnits(totalAmount)}`)
    logger.debug(`event transactionHash: ${transactionHash}`)

    await this.db.transferRoots.update(transferRootHash, {
      rootSetTxHash: transactionHash,
      rootSetBlockNumber: blockNumber
    })
  }

  handleMultipleWithdrawalsSettledEvent = async (event: Event) => {
    const { transactionHash } = event
    const {
      bonder,
      rootHash: transferRootHash,
      totalBondsSettled
    } = event.args
    const logger = this.logger.create({ root: transferRootHash })

    logger.debug('handling MultipleWithdrawalsSettled event')
    logger.debug(`tx hash from event: ${transactionHash}`)
    logger.debug(`transferRootHash from event: ${transferRootHash}`)
    logger.debug(`bonder : ${bonder}`)
    logger.debug(`totalBondSettled: ${this.bridge.formatUnits(totalBondsSettled)}`)

    await this.db.transferRoots.update(transferRootHash, {
      multipleWithdrawalsSettledTxHash: transactionHash,
      multipleWithdrawalsSettledTotalAmount: totalBondsSettled
    })

    const dbTransferRoot = await this.db.transferRoots.getByTransferRootHash(transferRootHash)
    const transferIds = dbTransferRoot?.transferIds
    if (!transferIds) {
      return
    }

    await this.checkTransferRootSettledState(transferRootHash, totalBondsSettled)
  }

  async checkTransferRootSettledState (transferRootHash: string, totalBondsSettled: BigNumber) {
    const dbTransferRoot = await this.db.transferRoots.getByTransferRootHash(transferRootHash)
    if (!dbTransferRoot) {
      throw new Error('expected db transfer root item')
    }

    const logger = this.logger.create({ root: transferRootHash })
    const { transferIds } = dbTransferRoot
    if (!transferIds.length) {
      return
    }

    logger.debug(`transferIds count: ${transferIds.length}`)
    const dbTransfers: Transfer[] = []
    for (const transferId of transferIds) {
      const dbTransfer = await this.db.transfers.getByTransferId(transferId)
      if (!dbTransfer) {
        logger.warn(`transfer id ${transferId} db item not found`)
      }
      dbTransfers.push(dbTransfer)
      const withdrawalBondSettled = dbTransfer?.withdrawalBonded ?? false
      await this.db.transfers.update(transferId, {
        withdrawalBondSettled
      })
    }
    let rootAmountAllSettled = false
    if (totalBondsSettled) {
      rootAmountAllSettled = dbTransferRoot?.totalAmount?.eq(totalBondsSettled)
    }
    const allTransfersSettled = dbTransfers.every(
      (dbTransfer: Transfer) => dbTransfer?.withdrawalBondSettled
    )
    const allSettled = rootAmountAllSettled || allTransfersSettled
    logger.debug(`all settled: ${allSettled}`)
    await this.db.transferRoots.update(transferRootHash, {
      allSettled
    })
  }

  async populateTransferDbItem (transferId: string) {
    const dbTransfer = await this.db.transfers.getByTransferId(transferId)
    if (!dbTransfer) {
      throw new Error('expected db transfer item')
    }
    const logger = this.logger.create({ id: transferId })
    const { transferSentTimestamp, transferSentBlockNumber, sourceChainId, destinationChainId } = dbTransfer
    if (transferSentBlockNumber && !transferSentTimestamp) {
      const sourceBridge = this.getSiblingWatcherByChainId(sourceChainId).bridge
      const transferSentTimestamp = await sourceBridge.getBlockTimestamp(transferSentBlockNumber)
      logger.debug(`transferSentTimestamp: ${transferSentTimestamp}`)
      await this.db.transfers.update(transferId, {
        transferSentTimestamp
      })
    }

    const { withdrawalBondedTxHash, withdrawalBonder } = await this.db.transfers.getByTransferId(transferId)
    if (withdrawalBondedTxHash && !withdrawalBonder) {
      const destinationBridge = this.getSiblingWatcherByChainId(destinationChainId).bridge
      const tx = await destinationBridge.getTransaction(withdrawalBondedTxHash)
      if (!tx) {
        throw new Error(`expected tx object. transferId: ${transferId}`)
      }
      const { from: withdrawalBonder } = tx
      logger.debug(`withdrawalBonder: ${withdrawalBonder}`)
      await this.db.transfers.update(transferId, {
        withdrawalBonder
      })
    }
  }

  async populateTransferRootDbItem (transferRootHash: string) {
    const dbTransferRoot = await this.db.transferRoots.getByTransferRootHash(transferRootHash)
    if (!dbTransferRoot) {
      throw new Error('expected db transfer root item')
    }
    const logger = this.logger.create({ root: transferRootHash })
    let { totalAmount, bondTxHash, bondBlockNumber, bonder, bondedAt, sourceChainId, destinationChainId, commitTxBlockNumber } = dbTransferRoot

    if (bondTxHash && (!bonder || !bondedAt)) {
      const destinationBridge = this.getSiblingWatcherByChainSlug(Chain.Ethereum).bridge
      const tx = await destinationBridge.getTransaction(bondTxHash)
      if (!tx) {
        throw new Error(`expected tx object. transactionHash: ${bondTxHash} transferRootHash: ${transferRootHash} chain: ${Chain.Ethereum}`)
      }
      const { from: bonder } = tx
      const bondedAt = await destinationBridge.getBlockTimestamp(bondBlockNumber)

      logger.debug(`bonder: ${bonder}`)
      logger.debug(`bondedAt: ${bondedAt}`)

      await this.db.transferRoots.update(transferRootHash, {
        bonder,
        bondedAt
      })
    }

    const { rootSetBlockNumber, rootSetTimestamp } = await this.db.transferRoots.getByTransferRootHash(transferRootHash)
    if (rootSetBlockNumber && !rootSetTimestamp) {
      const destinationBridge = this.getSiblingWatcherByChainId(destinationChainId).bridge
      const rootSetTimestamp = await destinationBridge.getBlockTimestamp(rootSetBlockNumber)
      logger.debug(`rootSetTimestamp: ${rootSetTimestamp}`)
      await this.db.transferRoots.update(transferRootHash, {
        rootSetTimestamp
      })
    }

    let { multipleWithdrawalsSettledTxHash, multipleWithdrawalsSettledTotalAmount, transferIds } = await this.db.transferRoots.getByTransferRootHash(transferRootHash)
    if (multipleWithdrawalsSettledTxHash && multipleWithdrawalsSettledTotalAmount && !transferIds) {
      const destinationBridge = this.getSiblingWatcherByChainId(destinationChainId).bridge
      const _transferIds = await destinationBridge.getTransferIdsFromSettleEventTransaction(multipleWithdrawalsSettledTxHash)
      const tree = new MerkleTree(_transferIds)
      const computedTransferRootHash = tree.getHexRoot()
      if (computedTransferRootHash !== transferRootHash) {
        logger.error(
          `computed transfer root hash doesn't match. Expected ${transferRootHash}, got ${computedTransferRootHash}. List: ${JSON.stringify(_transferIds)}`
        )
      } else {
        await this.db.transferRoots.update(transferRootHash, {
          transferIds: _transferIds
        })
        await this.checkTransferRootSettledState(transferRootHash, multipleWithdrawalsSettledTotalAmount)
      }
    }

    ({ sourceChainId, destinationChainId, commitTxBlockNumber, totalAmount, transferIds } = await this.db.transferRoots.getByTransferRootHash(transferRootHash))
    if (sourceChainId && destinationChainId && commitTxBlockNumber && totalAmount && !transferIds) {
      await this.populateTransferRootTransferIds(transferRootHash)
    }
  }

  async populateTransferRootTransferIds (transferRootHash: string) {
    const dbTransferRoot = await this.db.transferRoots.getByTransferRootHash(transferRootHash)
    if (!dbTransferRoot) {
      throw new Error('expected db transfer root item')
    }
    const { sourceChainId, destinationChainId, totalAmount, commitTxBlockNumber } = dbTransferRoot
    if (isL1ChainId(sourceChainId)) {
      return
    }
    const logger = this.logger.create({ root: transferRootHash })
    logger.debug(
      `looking for transfer ids for transferRootHash ${transferRootHash}`
    )
    if (!this.hasSiblingWatcher(sourceChainId)) {
      logger.error(`no sibling watcher found for ${sourceChainId}`)
      return
    }
    const sourceBridge = this.getSiblingWatcherByChainId(sourceChainId)
      .bridge as L2Bridge

    const eventBlockNumber: number = commitTxBlockNumber
    let startEvent: Event
    let endEvent: Event

    let startBlockNumber = sourceBridge.bridgeDeployedBlockNumber
    await sourceBridge.eventsBatch(async (start: number, end: number) => {
      let events = await sourceBridge.getTransfersCommittedEvents(start, end)
      if (!events?.length) {
        return true
      }

      // events need to be sorted from [newest...oldest] in order to pick up the endEvent first
      events = events.reverse()
      for (const event of events) {
        if (event.args.rootHash === transferRootHash) {
          endEvent = event
          continue
        }

        const eventDestinationChainId = Number(event.args.destinationChainId.toString())
        const isSameChainId = eventDestinationChainId === destinationChainId
        if (endEvent && isSameChainId) {
          startEvent = event
          return false
        }
      }

      return true
    },
    { endBlockNumber: eventBlockNumber, startBlockNumber })

    if (!endEvent) {
      return
    }

    const endBlockNumber = endEvent.blockNumber
    if (startEvent) {
      startBlockNumber = startEvent.blockNumber
    }

    logger.debug(`Searching for transfers between ${startBlockNumber} and ${endBlockNumber}`)

    const transfers: any[] = []
    await sourceBridge.eventsBatch(
      async (start: number, end: number) => {
        let transferEvents = await sourceBridge.getTransferSentEvents(
          start,
          end
        )

        // transferEvents need to be sorted from [newest...oldest] in order to maintain the ordering
        transferEvents = transferEvents.reverse()
        for (const event of transferEvents) {
          const eventDestinationChainId = Number(event.args.chainId.toString())
          const isSameChainId = eventDestinationChainId === destinationChainId
          if (!isSameChainId) {
            continue
          }

          // TransferSent events must be handled differently when they exist in the
          // same block or same transaction as a TransfersCommitted event
          if (startEvent && event.blockNumber === startEvent.blockNumber) {
            if (event.transactionIndex < startEvent.transactionIndex) {
              continue
            }
          }

          if (event.blockNumber === endEvent.blockNumber) {
            // If TransferSent is in the same tx as TransfersCommitted or later,
            // the transferId should be included in the next transferRoot
            if (event.transactionIndex >= endEvent.transactionIndex) {
              continue
            }
          }

          transfers.unshift({
            transferId: event.args.transferId,
            index: Number(event.args.index.toString())
          })
        }
      },
      { startBlockNumber, endBlockNumber }
    )

    logger.debug(`Original transfer ids: ${JSON.stringify(transfers)}}`)

    // this gets only the last set of sequence of transfers {0, 1,.., n}
    // where n is the transfer id index.
    // example: {0, 0, 1, 2, 3, 4, 5, 6, 7, 0, 0, 1, 2, 3} ⟶  {0, 1, 2, 3}
    const lastIndexZero = transfers.map((x: any) => x.index).lastIndexOf(0)
    const filtered = transfers.slice(lastIndexZero)
    const transferIds = filtered.map((x: any) => x.transferId)

    const tree = new MerkleTree(transferIds)
    const computedTransferRootHash = tree.getHexRoot()
    if (computedTransferRootHash !== transferRootHash) {
      logger.error(
        `computed transfer root hash doesn't match. Expected ${transferRootHash}, got ${computedTransferRootHash}. List: ${JSON.stringify(transferIds)}`
      )
      return
    }

    logger.debug(
      `found transfer ids for transfer root hash ${transferRootHash}`,
      JSON.stringify(transferIds)
    )

    const transferRootId = await this.bridge.getTransferRootId(
      transferRootHash,
      totalAmount
    )

    await this.db.transferRoots.update(transferRootHash, {
      transferIds,
      totalAmount,
      sourceChainId
    })

    for (const transferId of transferIds) {
      await this.db.transfers.update(transferId, {
        transferRootHash,
        transferRootId
      })
    }
  }

<<<<<<< HEAD
=======
  handleTransferBondChallengedEvent = async (event: Event) => {
    const {
      transferRootId,
      rootHash,
      originalAmount
    } = event.args
    const logger = this.logger.create({ root: rootHash })
    const { transactionHash } = event

    logger.debug('handling TransferBondChallenged event')
    logger.debug(`transferRootId: ${transferRootId}`)
    logger.debug(`rootHash: ${rootHash}`)
    logger.debug(`originalAmount: ${this.bridge.formatUnits(originalAmount)}`)
    logger.debug(`event transactionHash: ${transactionHash}`)

    await this.db.transferRoots.update(rootHash, {
      challenged: true
    })
  }

  handleTransferRootSetEvent = async (event: Event) => {
    const {
      rootHash: transferRootHash,
      totalAmount
    } = event.args
    const logger = this.logger.create({ root: transferRootHash })
    const { transactionHash } = event
    const timestamp = await this.bridge.getEventTimestamp(event)
    const transferRootId = await this.bridge.getTransferRootId(
      transferRootHash,
      totalAmount
    )
    logger.debug('handling TransferRootSet event')
    logger.debug(`transferRootHash from event: ${transferRootHash}`)
    logger.debug(`transferRootId: ${transferRootId}`)
    logger.debug(`bondAmount: ${this.bridge.formatUnits(totalAmount)}`)
    logger.debug(`event transactionHash: ${transactionHash}`)
    logger.debug(`rootSetTimestamp: ${timestamp}`)
    await this.db.transferRoots.update(transferRootHash, {
      rootSetTxHash: transactionHash,
      rootSetTimestamp: timestamp
    })
  }

  handleMultipleWithdrawalsSettledEvent = async (event: Event) => {
    const {
      bonder,
      rootHash: transferRootHash,
      totalBondsSettled
    } = event.args
    const logger = this.logger.create({ root: transferRootHash })

    const { transactionHash } = event
    const tx = await this.bridge.getTransaction(transactionHash)
    if (!tx) {
      throw new Error(`expected tx object. transactionHash: ${transactionHash}`)
    }
    const { data } = tx
    const { transferIds } = this.bridge.decodeSettleBondedWithdrawalsData(
      data
    )

    logger.debug('handling MultipleWithdrawalsSettled event')
    logger.debug(`tx hash from event: ${transactionHash}`)
    logger.debug(`transferRootHash from event: ${transferRootHash}`)
    logger.debug(`bonder : ${bonder}`)
    logger.debug(`totalBondSettled: ${this.bridge.formatUnits(totalBondsSettled)}`)
    logger.debug(`transferIds count: ${transferIds.length}`)
    const dbTransfers : Transfer[] = []
    for (const transferId of transferIds) {
      const dbTransfer = await this.db.transfers.getByTransferId(transferId)
      if (!dbTransfer) {
        logger.warn(`transfer id ${transferId} db item not found`)
      }
      dbTransfers.push(dbTransfer)
      const withdrawalBondSettled = dbTransfer?.withdrawalBonded ?? false
      await this.db.transfers.update(transferId, {
        withdrawalBondSettled
      })
    }
    const dbTransferRoot = await this.db.transferRoots.getByTransferRootHash(transferRootHash)
    const rootAmountAllSettled = dbTransferRoot ? dbTransferRoot?.totalAmount?.eq(totalBondsSettled) : false
    const allBondableTransfersSettled = dbTransfers.every(
      (dbTransfer: Transfer) => {
        // A transfer should not be settled if it is unbondable
        return !dbTransfer.isBondable || dbTransfer?.withdrawalBondSettled
      }
    )
    const allSettled = rootAmountAllSettled || allBondableTransfersSettled
    logger.debug(`all settled: ${allSettled}`)
    await this.db.transferRoots.update(transferRootHash, {
      allSettled
    })
  }

>>>>>>> c1e2c451
  getIsBondable = (
    transferId: string,
    amountOutMin: BigNumber,
    deadline: number,
    destinationChainId: number
  ): boolean => {
    // Remove when this hash has been resolved
    const invalidTransferIds: string[] = [
      '0x99b304c55afc0b56456dc4999913bafff224080b8a3bbe0e5a04aaf1eedf76b6'
    ]
    if (invalidTransferIds.includes(transferId)) {
      return false
    }

    const attemptSwap = this.bridge.shouldAttemptSwap(amountOutMin, deadline)
    if (attemptSwap && isL1ChainId(destinationChainId)) {
      return false
    }

    return true
  }

  isOruToL1 (destinationChainId: number) {
    const sourceChain = this.chainSlug
    const destinationChain = this.chainIdToSlug(destinationChainId)
    return destinationChain === Chain.Ethereum && oruChains.includes(sourceChain)
  }

  isNonOruToL1 (destinationChainId: number) {
    const sourceChain = this.chainSlug
    const destinationChain = this.chainIdToSlug(destinationChainId)
    return destinationChain === Chain.Ethereum && !oruChains.includes(sourceChain)
  }

  // ORU -> L1: (credit - debit - OruToL1PendingAmount - OruToAllUnbondedTransferRoots) / 2
  //    - divide by 2 because `amount` gets added to OruToL1PendingAmount
  //    - the divide by 2 happens upstream
  // nonORU -> L1: (credit - debit - OruToL1PendingAmount - OruToAllUnbondedTransferRoots)
  // L2 -> L2: (credit - debit)
  private async calculateAvailableCredit (destinationChainId: number, bonder?: string) {
    const sourceChain = this.chainSlug
    const destinationChain = this.chainIdToSlug(destinationChainId)
    const destinationWatcher = this.getSiblingWatcherByChainSlug(destinationChain)
    if (!destinationWatcher) {
      throw new Error(`no destination watcher for ${destinationChain}`)
    }
    const destinationBridge = destinationWatcher.bridge
    let availableCredit = await destinationBridge.getBaseAvailableCredit(bonder)
    if (this.isOruToL1(destinationChainId) || this.isNonOruToL1(destinationChainId)) {
      const pendingAmount = await this.getOruToL1PendingAmount()
      availableCredit = availableCredit.sub(pendingAmount)

      const unbondedTransferRootAmounts = await this.getOruToAllUnbondedTransferRootAmounts()
      availableCredit = availableCredit.sub(unbondedTransferRootAmounts)
    }

    if (availableCredit.lt(0)) {
      return BigNumber.from(0)
    }

    return availableCredit
  }

  async calculatePendingAmount (destinationChainId: number) {
    const bridge = this.bridge as L2Bridge
    const pendingAmount = await bridge.getPendingAmountForChainId(destinationChainId)
    return pendingAmount
  }

  public async calculateUnbondedTransferRootAmounts (destinationChainId: number) {
    const destinationChain = this.chainIdToSlug(destinationChainId)
    const transferRoots = await this.db.transferRoots.getUnbondedTransferRoots({
      sourceChainId: this.chainSlugToId(this.chainSlug),
      destinationChainId
    })
    this.logger.debug(`getUnbondedTransferRoots ${this.chainSlug}→${destinationChain}:`, JSON.stringify(transferRoots.map(({ transferRootHash, totalAmount }: TransferRoot) => ({ transferRootHash, totalAmount }))))
    let totalAmount = BigNumber.from(0)
    for (const transferRoot of transferRoots) {
      totalAmount = totalAmount.add(transferRoot.totalAmount)
    }

    return totalAmount
  }

  private async updateAvailableCreditMap (destinationChainId: number) {
    const availableCredit = await this.calculateAvailableCredit(destinationChainId)
    const destinationChain = this.chainIdToSlug(destinationChainId)
    this.availableCredit[destinationChain] = availableCredit

    if (this.s3Upload) {
      const bonder = globalConfig.bonders[this.tokenSymbol]?.[0]
      const availableCredit = await this.calculateAvailableCredit(destinationChainId, bonder)
      this.s3AvailableCredit[destinationChain] = availableCredit
    }
  }

  private async updatePendingAmountsMap (destinationChainId: number) {
    const pendingAmount = await this.calculatePendingAmount(destinationChainId)
    const destinationChain = this.chainIdToSlug(destinationChainId)
    this.pendingAmounts[destinationChain] = pendingAmount
  }

  private async updateUnbondedTransferRootAmountsMap (destinationChainId: number) {
    const totalAmounts = await this.calculateUnbondedTransferRootAmounts(destinationChainId)
    const destinationChain = this.chainIdToSlug(destinationChainId)
    this.unbondedTransferRootAmounts[destinationChain] = totalAmounts
    this.lastCalculated[destinationChain] = Date.now()
  }

  async syncPendingAmounts () {
    const pendingAmounts = BigNumber.from(0)
    const chains = await this.bridge.getChainIds()
    for (const destinationChainId of chains) {
      const sourceChain = this.chainSlug
      const destinationChain = this.chainIdToSlug(destinationChainId)
      if (
        this.chainSlug === Chain.Ethereum ||
        this.chainSlug === destinationChain
      ) {
        continue
      }
      await this.updatePendingAmountsMap(destinationChainId)
      const pendingAmounts = await this.getPendingAmounts(destinationChainId)
      this.logger.debug(`pendingAmounts (${this.tokenSymbol} ${sourceChain}→${destinationChain}): ${this.bridge.formatUnits(pendingAmounts)}`)
    }
  }

  async syncUnbondedTransferRootAmounts () {
    const chains = await this.bridge.getChainIds()
    for (const destinationChainId of chains) {
      const sourceChain = this.chainSlug
      const destinationChain = this.chainIdToSlug(destinationChainId)
      const shouldSkip = (
        sourceChain === Chain.Ethereum ||
        sourceChain === destinationChain ||
        !this.hasSiblingWatcher(destinationChainId)
      )
      if (shouldSkip) {
        continue
      }
      await this.updateUnbondedTransferRootAmountsMap(destinationChainId)
      const unbondedTransferRootAmounts = this.getUnbondedTransferRootAmounts(destinationChainId)
      this.logger.debug(`unbondedTransferRootAmounts (${this.tokenSymbol} ${sourceChain}→${destinationChain}): ${this.bridge.formatUnits(unbondedTransferRootAmounts)}`)
    }
  }

  private async syncAvailableCredit () {
    const chains = await this.bridge.getChainIds()
    for (const destinationChainId of chains) {
      const sourceChain = this.chainSlug
      const destinationChain = this.chainIdToSlug(destinationChainId)
      const shouldSkip = (
        sourceChain === Chain.Ethereum ||
        sourceChain === destinationChain ||
        !this.hasSiblingWatcher(destinationChainId)
      )
      if (shouldSkip) {
        continue
      }
      await this.updateAvailableCreditMap(destinationChainId)
      const availableCredit = await this.getEffectiveAvailableCredit(destinationChainId)
      this.logger.debug(`availableCredit (${this.tokenSymbol} ${sourceChain}→${destinationChain}): ${this.bridge.formatUnits(availableCredit)}`)
    }
  }

  async getOruToL1PendingAmount () {
    let pendingAmounts = BigNumber.from(0)
    for (const chain of oruChains) {
      const watcher = this.getSiblingWatcherByChainSlug(chain)
      if (!watcher) {
        continue
      }

      const destinationChainId = this.chainSlugToId(Chain.Ethereum)
      const pendingAmount = await watcher.calculatePendingAmount(destinationChainId)
      pendingAmounts = pendingAmounts.add(pendingAmount)
    }

    return pendingAmounts
  }

  async getOruToAllUnbondedTransferRootAmounts () {
    let totalAmount = BigNumber.from(0)
    for (const destinationChain in this.unbondedTransferRootAmounts) {
      if (this.lastCalculated[destinationChain]) {
        const isStale = Date.now() - this.lastCalculated[destinationChain] > TenMinutesMs
        if (isStale) {
          continue
        }
      }
      const amount = this.unbondedTransferRootAmounts[destinationChain]
      totalAmount = totalAmount.add(amount)
    }
    return totalAmount
  }

  public getEffectiveAvailableCredit (destinationChainId: number) {
    const destinationChain = this.chainIdToSlug(destinationChainId)
    const availableCredit = this.availableCredit[destinationChain]
    if (!availableCredit) {
      return BigNumber.from(0)
    }

    return availableCredit
  }

  public getPendingAmounts (destinationChainId: number) {
    const destinationChain = this.chainIdToSlug(destinationChainId)
    const pendingAmounts = this.pendingAmounts[destinationChain]
    if (!pendingAmounts) {
      return BigNumber.from(0)
    }

    return pendingAmounts
  }

  public getUnbondedTransferRootAmounts (destinationChainId: number) {
    const destinationChain = this.chainIdToSlug(destinationChainId)
    const unbondedAmounts = this.unbondedTransferRootAmounts[destinationChain]
    if (!unbondedAmounts) {
      return BigNumber.from(0)
    }

    return unbondedAmounts
  }

  async uploadToS3 () {
    if (!this.s3Upload) {
      return
    }

    const data : any = {
      availableCredit: {},
      pendingAmounts: {},
      unbondedTransferRootAmounts: {}
    }
    for (const chainId in this.siblingWatchers) {
      const sourceChain = this.chainIdToSlug(Number(chainId))
      const watcher = this.siblingWatchers[chainId]
      const shouldSkip = (
        sourceChain === Chain.Ethereum
      )
      if (shouldSkip) {
        continue
      }
      data.availableCredit[sourceChain] = watcher.s3AvailableCredit
      data.pendingAmounts[sourceChain] = watcher.pendingAmounts
      data.unbondedTransferRootAmounts[sourceChain] = watcher.unbondedTransferRootAmounts
    }

    s3JsonData[this.tokenSymbol] = data
    if (!s3LastUpload || s3LastUpload < Date.now() - (60 * 1000)) {
      s3LastUpload = Date.now()
      await this.s3Upload.upload(s3JsonData)
    }
  }
}

export default SyncWatcher<|MERGE_RESOLUTION|>--- conflicted
+++ resolved
@@ -104,16 +104,9 @@
           await wait(5 * 1000)
           continue
         }
-<<<<<<< HEAD
         await this.preSyncHandler()
         await this.syncHandler()
         this.logger.debug('done syncing pure handlers. index:', this.syncIndex)
-=======
-
-        await this.preSyncHandler()
-        await this.syncHandler()
-        this.logger.debug('done syncing main handler. index:', this.syncIndex)
->>>>>>> c1e2c451
         await this.incompletePollSync()
         this.logger.debug('done syncing incomplete items. index:', this.syncIndex)
         await this.postSyncHandler()
@@ -126,42 +119,11 @@
 
   async incompletePollSync () {
     try {
-<<<<<<< HEAD
-      const promises : Promise<any>[] = []
-=======
       const chunkSize = 20
->>>>>>> c1e2c451
       const incompleteTransfers = await this.db.transfers.getIncompleteItems({
         sourceChainId: this.chainSlugToId(this.chainSlug)
       })
       if (incompleteTransfers.length) {
-        this.logger.debug(`incomplete transfer items: ${incompleteTransfers.length}`)
-<<<<<<< HEAD
-        for (const { transferId } of incompleteTransfers) {
-          promises.push(this.populateTransferDbItem(transferId).catch(err => {
-            this.logger.error('populateTransferDbItem error:', err)
-            this.notifier.error(`populateTransferDbItem error: ${err.message}`)
-          }))
-        }
-      }
-      const incompleteRoots = await this.db.transferRoots.getIncompleteItems({
-        sourceChainId: this.chainSlugToId(this.chainSlug)
-      })
-      if (incompleteRoots.length) {
-        this.logger.debug(`incomplete transfer root items: ${incompleteRoots.length}`)
-        for (const { transferRootHash } of incompleteRoots) {
-          promises.push(this.populateTransferRootDbItem(transferRootHash).catch(err => {
-            this.logger.error('populateTransferRootDbItem error:', err)
-            this.notifier.error(`populateTransferRootDbItem error: ${err.message}`)
-          }))
-        }
-      }
-
-      if (promises.length) {
-        await Promise.all(promises)
-      }
-    } catch (err) {
-=======
         const allChunks = chunk(incompleteTransfers, chunkSize)
         for (const chunks of allChunks) {
           await Promise.all(chunks.map((transfer: Transfer) => {
@@ -182,8 +144,8 @@
         sourceChainId: this.chainSlugToId(this.chainSlug)
       })
       if (incompleteTransferRoots.length) {
-        this.logger.debug(`incomplete transfer root  items: ${incompleteTransferRoots.length}`)
-        const allChunks = chunk(incompleteTransfers, chunkSize)
+        this.logger.debug(`incomplete transfer root items: ${incompleteTransferRoots.length}`)
+        const allChunks = chunk(incompleteTransferRoots, chunkSize)
         for (const chunks of allChunks) {
           await Promise.all(chunks.map((transferRoot: TransferRoot) => {
             const { transferRootHash } = transferRoot
@@ -200,7 +162,6 @@
         }
       }
     } catch (err: any) {
->>>>>>> c1e2c451
       this.logger.error(`incomplete poll sync watcher error: ${err.message}\ntrace: ${err.stack}`)
       this.notifier.error(`incomplete poll sync watcher error: ${err.message}`)
     }
@@ -356,44 +317,6 @@
       .then(() => this.syncUnbondedTransferRootAmounts())
       .then(() => this.syncPendingAmounts())
       .then(() => this.syncAvailableCredit())
-  }
-
-  async populateTransferDbItem (transferId: string) {
-    const dbTransfer = await this.db.transfers.getByTransferId(transferId)
-    if (!dbTransfer) {
-      throw new Error('expected db transfer item')
-    }
-    const logger = this.logger.create({ id: transferId })
-    logger.debug('populateTransferDbItem')
-    const { transferSentTimestamp, transferSentBlockNumber, sourceChainId, destinationChainId } = dbTransfer
-    if (transferSentBlockNumber && !transferSentTimestamp) {
-      logger.debug('populating transferSentTimestamp')
-      const sourceBridge = this.getSiblingWatcherByChainId(sourceChainId).bridge
-      const transferSentTimestamp = await sourceBridge.getBlockTimestamp(transferSentBlockNumber)
-      logger.debug(`transferSentTimestamp: ${transferSentTimestamp}`)
-      await this.db.transfers.update(transferId, {
-        transferSentTimestamp
-      })
-    }
-  }
-
-  async populateTransferRootDbItem (transferRootHash: string) {
-    const dbTransferRoot = await this.db.transferRoots.getByTransferRootHash(transferRootHash)
-    if (!dbTransferRoot) {
-      throw new Error('expected db transfer root item')
-    }
-    const logger = this.logger.create({ root: transferRootHash })
-    logger.debug('populateTransferRootDbItem')
-    const { commitTxHash, committedAt, sourceChainId, destinationChainId } = dbTransferRoot
-    if (commitTxHash && !committedAt) {
-      logger.debug('populating committedAt')
-      const sourceBridge = this.getSiblingWatcherByChainId(sourceChainId).bridge
-      const committedAt = await sourceBridge.getTransactionTimestamp(commitTxHash)
-      logger.debug(`committedAt: ${committedAt}`)
-      await this.db.transferRoots.update(transferRootHash, {
-        committedAt
-      })
-    }
   }
 
   async handleTransferSentEvent (event: Event) {
@@ -420,15 +343,9 @@
       if (!blockNumber) {
         throw new Error('event block number not found')
       }
-<<<<<<< HEAD
       const destinationChainId = Number(destinationChainIdBn.toString())
       const sourceChainId = await this.bridge.getChainId()
-=======
-      const l2Bridge = this.bridge as L2Bridge
-      const destinationChainId = Number(destinationChainIdBn?.toString())
-      const sourceChainId = await l2Bridge.getChainId()
       const deadline = Number(deadlineBn?.toString())
->>>>>>> c1e2c451
       const isBondable = this.getIsBondable(transferId, amountOutMin, deadline, destinationChainId)
 
       logger.debug('sourceChainId:', sourceChainId)
@@ -439,7 +356,6 @@
       logger.debug('bonderFee:', this.bridge.formatUnits(bonderFee))
       logger.debug('amountOutMin:', this.bridge.formatUnits(amountOutMin))
       logger.debug('deadline:', deadline)
-      logger.debug('transferSentTimestamp:', transferSentTimestamp)
       logger.debug('transferSentIndex:', transactionIndex)
       logger.debug('transferSentBlockNumber:', blockNumber)
 
@@ -457,12 +373,7 @@
         bonderFee,
         amountOutMin,
         isBondable,
-<<<<<<< HEAD
-        deadline: Number(deadline.toString()),
-=======
         deadline,
-        transferSentTimestamp,
->>>>>>> c1e2c451
         transferSentTxHash: transactionHash,
         transferSentBlockNumber: blockNumber,
         transferSentIndex: transactionIndex
@@ -478,27 +389,13 @@
     const { transferId, amount } = event.args
     const logger = this.logger.create({ id: transferId })
 
-<<<<<<< HEAD
-=======
-    const { transactionHash } = event
-    const tx = await this.bridge.getTransaction(transactionHash)
-    if (!tx) {
-      throw new Error(`expected tx object. transferId: ${transferId} transactionHash: ${transactionHash}`)
-    }
-    const { from: withdrawalBonder } = tx
-
->>>>>>> c1e2c451
     logger.debug('handling WithdrawalBonded event')
     logger.debug('transferId:', transferId)
     logger.debug('amount:', this.bridge.formatUnits(amount))
-    logger.debug('bonder:', withdrawalBonder)
 
     await this.db.transfers.update(transferId, {
       withdrawalBonded: true,
-<<<<<<< HEAD
-      withdrawalBondedTxHash: transactionHash
-=======
-      withdrawalBonder,
+      withdrawalBondedTxHash: transactionHash,
       isTransferSpent: true,
       transferSpentTxHash: transactionHash
     })
@@ -526,7 +423,6 @@
       isTransferSpent: true,
       transferSpentTxHash: transactionHash,
       isBondable: false
->>>>>>> c1e2c451
     })
   }
 
@@ -561,36 +457,21 @@
     logger.debug('handling TransferRootBonded event')
 
     try {
-<<<<<<< HEAD
       const bondTransferRootId = await this.bridge.getTransferRootId(
         root,
         amount
       )
-=======
       const { transactionHash } = event
-      logger.debug('calling getTransaction')
-      const tx = await this.bridge.getTransaction(transactionHash)
-      const { from: bonder, blockNumber } = tx
-      logger.debug('got tx')
       const transferRootId = await this.bridge.getTransferRootId(
         root,
         amount
       )
-      logger.debug(`calling getBlockTimestamp, blockNumber: ${blockNumber}`)
-      const timestamp = await this.bridge.getBlockTimestamp(blockNumber)
-      logger.debug('got block timestamp')
->>>>>>> c1e2c451
 
       logger.debug(`transferRootHash from event: ${root}`)
       logger.debug(`event transactionHash: ${transactionHash}`)
-<<<<<<< HEAD
       logger.debug(`event blockNumber: ${blockNumber}`)
       logger.debug(`bondAmount: ${this.bridge.formatUnits(amount)}`)
       logger.debug(`bondTransferRootId: ${bondTransferRootId}`)
-=======
-      logger.debug(`bonder: ${bonder}`)
-      logger.debug(`timestamp: ${timestamp}`)
->>>>>>> c1e2c451
 
       await this.db.transferRoots.update(root, {
         transferRootHash: root,
@@ -693,35 +574,6 @@
     })
   }
 
-  handleMultipleWithdrawalsSettledEvent = async (event: Event) => {
-    const { transactionHash } = event
-    const {
-      bonder,
-      rootHash: transferRootHash,
-      totalBondsSettled
-    } = event.args
-    const logger = this.logger.create({ root: transferRootHash })
-
-    logger.debug('handling MultipleWithdrawalsSettled event')
-    logger.debug(`tx hash from event: ${transactionHash}`)
-    logger.debug(`transferRootHash from event: ${transferRootHash}`)
-    logger.debug(`bonder : ${bonder}`)
-    logger.debug(`totalBondSettled: ${this.bridge.formatUnits(totalBondsSettled)}`)
-
-    await this.db.transferRoots.update(transferRootHash, {
-      multipleWithdrawalsSettledTxHash: transactionHash,
-      multipleWithdrawalsSettledTotalAmount: totalBondsSettled
-    })
-
-    const dbTransferRoot = await this.db.transferRoots.getByTransferRootHash(transferRootHash)
-    const transferIds = dbTransferRoot?.transferIds
-    if (!transferIds) {
-      return
-    }
-
-    await this.checkTransferRootSettledState(transferRootHash, totalBondsSettled)
-  }
-
   async checkTransferRootSettledState (transferRootHash: string, totalBondsSettled: BigNumber) {
     const dbTransferRoot = await this.db.transferRoots.getByTransferRootHash(transferRootHash)
     if (!dbTransferRoot) {
@@ -751,10 +603,12 @@
     if (totalBondsSettled) {
       rootAmountAllSettled = dbTransferRoot?.totalAmount?.eq(totalBondsSettled)
     }
-    const allTransfersSettled = dbTransfers.every(
-      (dbTransfer: Transfer) => dbTransfer?.withdrawalBondSettled
-    )
-    const allSettled = rootAmountAllSettled || allTransfersSettled
+    const allBondableTransfersSettled = dbTransfers.every(
+      (dbTransfer: Transfer) => {
+        // A transfer should not be settled if it is unbondable
+        return !dbTransfer.isBondable || dbTransfer?.withdrawalBondSettled
+      })
+    const allSettled = rootAmountAllSettled || allBondableTransfersSettled
     logger.debug(`all settled: ${allSettled}`)
     await this.db.transferRoots.update(transferRootHash, {
       allSettled
@@ -798,7 +652,17 @@
       throw new Error('expected db transfer root item')
     }
     const logger = this.logger.create({ root: transferRootHash })
-    let { totalAmount, bondTxHash, bondBlockNumber, bonder, bondedAt, sourceChainId, destinationChainId, commitTxBlockNumber } = dbTransferRoot
+    let { totalAmount, bondTxHash, bondBlockNumber, bonder, bondedAt, sourceChainId, destinationChainId, commitTxBlockNumber, commitTxHash, committedAt } = dbTransferRoot
+
+    if (commitTxHash && !committedAt) {
+      logger.debug('populating committedAt')
+      const sourceBridge = this.getSiblingWatcherByChainId(sourceChainId).bridge
+      const committedAt = await sourceBridge.getTransactionTimestamp(commitTxHash)
+      logger.debug(`committedAt: ${committedAt}`)
+      await this.db.transferRoots.update(transferRootHash, {
+        committedAt
+      })
+    }
 
     if (bondTxHash && (!bonder || !bondedAt)) {
       const destinationBridge = this.getSiblingWatcherByChainSlug(Chain.Ethereum).bridge
@@ -998,53 +862,8 @@
     }
   }
 
-<<<<<<< HEAD
-=======
-  handleTransferBondChallengedEvent = async (event: Event) => {
-    const {
-      transferRootId,
-      rootHash,
-      originalAmount
-    } = event.args
-    const logger = this.logger.create({ root: rootHash })
+  handleMultipleWithdrawalsSettledEvent = async (event: Event) => {
     const { transactionHash } = event
-
-    logger.debug('handling TransferBondChallenged event')
-    logger.debug(`transferRootId: ${transferRootId}`)
-    logger.debug(`rootHash: ${rootHash}`)
-    logger.debug(`originalAmount: ${this.bridge.formatUnits(originalAmount)}`)
-    logger.debug(`event transactionHash: ${transactionHash}`)
-
-    await this.db.transferRoots.update(rootHash, {
-      challenged: true
-    })
-  }
-
-  handleTransferRootSetEvent = async (event: Event) => {
-    const {
-      rootHash: transferRootHash,
-      totalAmount
-    } = event.args
-    const logger = this.logger.create({ root: transferRootHash })
-    const { transactionHash } = event
-    const timestamp = await this.bridge.getEventTimestamp(event)
-    const transferRootId = await this.bridge.getTransferRootId(
-      transferRootHash,
-      totalAmount
-    )
-    logger.debug('handling TransferRootSet event')
-    logger.debug(`transferRootHash from event: ${transferRootHash}`)
-    logger.debug(`transferRootId: ${transferRootId}`)
-    logger.debug(`bondAmount: ${this.bridge.formatUnits(totalAmount)}`)
-    logger.debug(`event transactionHash: ${transactionHash}`)
-    logger.debug(`rootSetTimestamp: ${timestamp}`)
-    await this.db.transferRoots.update(transferRootHash, {
-      rootSetTxHash: transactionHash,
-      rootSetTimestamp: timestamp
-    })
-  }
-
-  handleMultipleWithdrawalsSettledEvent = async (event: Event) => {
     const {
       bonder,
       rootHash: transferRootHash,
@@ -1052,50 +871,26 @@
     } = event.args
     const logger = this.logger.create({ root: transferRootHash })
 
-    const { transactionHash } = event
-    const tx = await this.bridge.getTransaction(transactionHash)
-    if (!tx) {
-      throw new Error(`expected tx object. transactionHash: ${transactionHash}`)
-    }
-    const { data } = tx
-    const { transferIds } = this.bridge.decodeSettleBondedWithdrawalsData(
-      data
-    )
-
     logger.debug('handling MultipleWithdrawalsSettled event')
     logger.debug(`tx hash from event: ${transactionHash}`)
     logger.debug(`transferRootHash from event: ${transferRootHash}`)
     logger.debug(`bonder : ${bonder}`)
     logger.debug(`totalBondSettled: ${this.bridge.formatUnits(totalBondsSettled)}`)
-    logger.debug(`transferIds count: ${transferIds.length}`)
-    const dbTransfers : Transfer[] = []
-    for (const transferId of transferIds) {
-      const dbTransfer = await this.db.transfers.getByTransferId(transferId)
-      if (!dbTransfer) {
-        logger.warn(`transfer id ${transferId} db item not found`)
-      }
-      dbTransfers.push(dbTransfer)
-      const withdrawalBondSettled = dbTransfer?.withdrawalBonded ?? false
-      await this.db.transfers.update(transferId, {
-        withdrawalBondSettled
-      })
-    }
+
+    await this.db.transferRoots.update(transferRootHash, {
+      multipleWithdrawalsSettledTxHash: transactionHash,
+      multipleWithdrawalsSettledTotalAmount: totalBondsSettled
+    })
+
     const dbTransferRoot = await this.db.transferRoots.getByTransferRootHash(transferRootHash)
-    const rootAmountAllSettled = dbTransferRoot ? dbTransferRoot?.totalAmount?.eq(totalBondsSettled) : false
-    const allBondableTransfersSettled = dbTransfers.every(
-      (dbTransfer: Transfer) => {
-        // A transfer should not be settled if it is unbondable
-        return !dbTransfer.isBondable || dbTransfer?.withdrawalBondSettled
-      }
-    )
-    const allSettled = rootAmountAllSettled || allBondableTransfersSettled
-    logger.debug(`all settled: ${allSettled}`)
-    await this.db.transferRoots.update(transferRootHash, {
-      allSettled
-    })
-  }
-
->>>>>>> c1e2c451
+    const transferIds = dbTransferRoot?.transferIds
+    if (!transferIds) {
+      return
+    }
+
+    await this.checkTransferRootSettledState(transferRootHash, totalBondsSettled)
+  }
+
   getIsBondable = (
     transferId: string,
     amountOutMin: BigNumber,
