--- conflicted
+++ resolved
@@ -99,16 +99,8 @@
   async getTransactionTimestamp (
     txHash: string
   ): Promise<number> {
-<<<<<<< HEAD
-    const tx = await this.contract.provider.getTransaction(txHash)
-    if (!tx) {
-      throw new Error(`expected tx object. transactionHash: ${txHash} chain: ${this.chainSlug}`)
-    }
-    return this.getBlockTimestamp(tx.blockNumber)
-=======
     const blockNumber = await this.getTransactionBlockNumber(txHash)
     return this.getBlockTimestamp(blockNumber)
->>>>>>> c1e2c451
   }
 
   async getEventTimestamp (event: any): Promise<number> {
