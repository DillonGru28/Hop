--- conflicted
+++ resolved
@@ -263,17 +263,13 @@
     const deadline = '0' // must be 0
     const amountOutMin = '0' // must be 0
 
-<<<<<<< HEAD
-    return await this.l1BridgeContract.sendToL2(
-=======
     const txOverrides = await this.txOverrides()
     const isEthSend = this.chainSlug === Chain.Ethereum
     if (isEthSend) {
       txOverrides.value = amount
     }
 
-    return this.bridgeContract.sendToL2(
->>>>>>> c8b88ab7
+    return await this.l1BridgeContract.sendToL2(
       destinationChainId,
       recipient,
       amount,
@@ -306,17 +302,13 @@
     const minBps = Math.ceil(10000 - slippageToleranceBps)
     const amountOutMin = amountOut.mul(minBps).div(10000)
 
-<<<<<<< HEAD
-    return await this.l1BridgeContract.sendToL2(
-=======
     const txOverrides = await this.txOverrides()
     const isEthSend = this.chainSlug === Chain.Ethereum
     if (isEthSend) {
       txOverrides.value = amount
     }
 
-    return this.bridgeContract.sendToL2(
->>>>>>> c8b88ab7
+    return await this.l1BridgeContract.sendToL2(
       destinationChainId,
       recipient,
       amount,
