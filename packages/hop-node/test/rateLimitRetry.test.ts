import rateLimitRetry from 'src/utils/rateLimitRetry'

class Example {
  counter = 0
<<<<<<< HEAD
  foo = rateLimitRetry(async () => {
    return await new Promise((resolve, reject) => {
=======
  triggerRateLimitError= rateLimitRetry(async () => {
    return new Promise((resolve, reject) => {
>>>>>>> 856b548d
      setTimeout(() => {
        this.counter++
        if (this.counter < 2) {
          reject(new Error('rate limit'))
          return
        }
        resolve(null)
      }, 100)
    })
  })

  triggerRevertError= rateLimitRetry(async () => {
    return new Promise((resolve, reject) => {
      setTimeout(() => {
        this.counter++
        reject(new Error(
          'processing response error (body="{"jsonrpc":"2.0","error":{"code":-32016,"message":"The execution failed due to an exception.","data":"Reverted"},"id":695}n", error= { "code": -32016, "data": "Reverted" } , requestBody="{"method":"eth_estimateGas","params":[{"gasPrice":"0x430e23400","from":"0xa6a688f107851131f0e1dce493ebbebfaf99203e","to":"0x25d8039bb044dc227f741a9e381ca4ceae2e6ae8","data":"0x3d12a85a0000000000000000000000007ee5515dd8ca27afad5277ea07d5065034ed6df000000000000000000000000000000000000000000000000000000000001eabde61702a46938da1d8e1ad6aa98df8a7ef77b2bcc5dab6981b5a98798635b7fcfe00000000000000000000000000000000000000000000000000000000000f42bb0000000000000000000000000000000000000000000000000000000000000bc40000000000000000000000000000000000000000000000000000000061730a43"}],"id":695,"jsonrpc":"2.0"}", requestMethod="POST", url="https://xdai.rpc.hop.exchange", code=SERVER_ERROR, version=web/5.4.0)'
        ))
      }, 100)
    })
  })
}

describe('rateLimitRetry', () => {
  it('should retry', async () => {
    const example = new Example()
    expect(example.counter).toBe(0)
    await example.triggerRateLimitError()
    expect(example.counter).toBe(2)
  }, 60 * 1000)
  it('should not retry', async () => {
    const example = new Example()
    expect(example.counter).toBe(0)
    let errMsg : string
    try {
      await example.triggerRevertError()
    } catch (err) {
      errMsg = err.message
    }
    expect(errMsg).toBeTruthy()
    expect(example.counter).toBe(1)
  }, 60 * 1000)
})<|MERGE_RESOLUTION|>--- conflicted
+++ resolved
@@ -2,13 +2,8 @@
 
 class Example {
   counter = 0
-<<<<<<< HEAD
-  foo = rateLimitRetry(async () => {
-    return await new Promise((resolve, reject) => {
-=======
   triggerRateLimitError= rateLimitRetry(async () => {
     return new Promise((resolve, reject) => {
->>>>>>> 856b548d
       setTimeout(() => {
         this.counter++
         if (this.counter < 2) {
