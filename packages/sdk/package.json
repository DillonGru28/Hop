--- conflicted
+++ resolved
@@ -1,10 +1,6 @@
 {
   "name": "@hop-protocol/sdk",
-<<<<<<< HEAD
   "version": "0.0.1-beta.192",
-=======
-  "version": "0.0.1-beta.191",
->>>>>>> f503e43d
   "description": "The Hop Protocol JavaScript SDK",
   "main": "dist/src/index.js",
   "types": "dist/src/index.d.ts",
