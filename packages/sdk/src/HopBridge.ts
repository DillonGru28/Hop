--- conflicted
+++ resolved
@@ -618,43 +618,10 @@
     const chain = this.toChainModel(destinationChain)
     let bridge: ethers.Contract
 
-<<<<<<< HEAD
     if (chain.isL1) {
       bridge = await this.getL1Bridge()
     } else {
       bridge = await this.getL2Bridge(chain)
-=======
-    if (sourceChain.isL1) {
-      if (!destinationChain) {
-        return BigNumber.from('0')
-      }
-      let l2HopBridgeTokenAddress =
-        addresses[tokenSymbol][destinationChain.slug].l2HopBridgeToken
-      let l2CanonicalTokenAddress =
-        addresses[tokenSymbol][destinationChain.slug].l2CanonicalToken
-      saddleSwap = await this.getSaddleSwap(destinationChain, this.signer)
-      tokenIndexFrom = Number(
-        (await saddleSwap.getTokenIndex(l2HopBridgeTokenAddress)).toString()
-      )
-      tokenIndexTo = Number(
-        (await saddleSwap.getTokenIndex(l2CanonicalTokenAddress)).toString()
-      )
-    } else {
-      if (!sourceChain) {
-        return BigNumber.from('0')
-      }
-      let l2CanonicalTokenAddress =
-        addresses[tokenSymbol][sourceChain.slug].l2CanonicalToken
-      let l2HopBridgeTokenAddress =
-        addresses[tokenSymbol][sourceChain.slug].l2HopBridgeToken
-      saddleSwap = await this.getSaddleSwap(sourceChain, this.signer)
-      tokenIndexFrom = Number(
-        (await saddleSwap.getTokenIndex(l2CanonicalTokenAddress)).toString()
-      )
-      tokenIndexTo = Number(
-        (await saddleSwap.getTokenIndex(l2HopBridgeTokenAddress)).toString()
-      )
->>>>>>> 71b10ee0
     }
 
     // ToDo: Move bonder address to config
