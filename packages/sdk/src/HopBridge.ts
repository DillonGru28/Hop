import { ethers, Signer, Contract, BigNumber } from 'ethers'
import { Chain } from './models'
import { addresses } from './config'
import {
  l1BridgeAbi,
  l2BridgeAbi,
  saddleLpTokenAbi,
  saddleSwapAbi,
  l2AmmWrapperAbi
} from '@hop-protocol/abi'
import TokenClass from './Token'
import { TChain, TToken, TAmount } from './types'
import Base from './Base'
import AMM from './AMM'
import _version from './version'
import { TokenIndex } from './constants'

type SendL1ToL1Input = {
  destinationChain: Chain
  sourceChain: Chain
  amount: number | string
}

type SendL1ToL2Input = {
  destinationChainId: number | string
  sourceChain: Chain
  relayer?: string
  relayerFee?: TAmount
  amount: TAmount
  amountOutMin?: TAmount
  deadline?: number
  recipient?: string
  approval?: boolean
}

type SendL2ToL1Input = {
  destinationChainId: number | string
  sourceChain: Chain
  amount: TAmount
  amountOutMin: TAmount
  destinationAmountOutMin?: TAmount
  deadline?: number
  destinationDeadline?: number
  bonderFee?: TAmount
  recipient?: string
  approval?: boolean
}

type SendL2ToL2Input = {
  destinationChainId: number | string
  sourceChain: Chain
  amount: number | string
  amountOutMin: TAmount
  destinationAmountOutMin?: TAmount
  bonderFee?: TAmount
  deadline?: number
  destinationDeadline?: number
  recipient?: string
  approval?: boolean
}

type SendOptions = {
  deadline: number
  relayer: string
  relayerFee: TAmount
  recipient: string
  amountOutMin: TAmount
  bonderFee: TAmount
  destinationAmountOutMin: TAmount
  destinationDeadline: number
}

/**
 * Class reprensenting Hop bridge.
 * @namespace HopBridge
 */
class HopBridge extends Base {
  /** Token class */
  public token: TokenClass

  /** Hop Token class */
  public hopToken: TokenClass

  /** Ethers Signer */
  public signer: Signer

  /** Source Chain model */
  public sourceChain: Chain

  /** Destination Chain model */
  public destinationChain: Chain

  /** Default deadline for transfers */
  public defaultDeadlineMinutes = 30

  public network: string

  /**
   * @desc Instantiates Hop Bridge.
   * Returns a new Hop Bridge instance.
   * @param {Object} signer - Ethers `Signer` for signing transactions.
   * @param {Object|String} token - Token symbol or model
   * @param {Object} sourceChain - Source chain model
   * @param {Object} destinationChain - Destination chain model
   * @example
   *```js
   *import { Hop } from '@hop-protocol/sdk'
   *
   *const hop = new Hop(signer)
   *```
   * @example
   *```js
   *import { Hop, Chain, Token } from '@hop-protocol/sdk'
   *import { Wallet } from 'ethers'
   *
   *const signer = new Wallet(privateKey)
   *const bridge = new HopBridge(signer, Token.USDC, Chain.Optimism, Chain.xDai)
   *```
   */
  constructor (
    network: string,
    signer: Signer,
    token: TToken,
    sourceChain?: TChain,
    destinationChain?: TChain
  ) {
    super()
    this.network = network
    if (!token) {
      throw new Error('token symbol is required')
    }
    token = this.toTokenModel(token)
    if (signer) {
      this.signer = signer
    }
    if (sourceChain) {
      this.sourceChain = this.toChainModel(sourceChain)
    }
    if (destinationChain) {
      this.destinationChain = this.toChainModel(destinationChain)
    }

    this.token = new TokenClass(
      this.network,
      token.chainId,
      token.address,
      token.decimals,
      token.symbol,
      token.name,
      signer
    )
  }

  /**
   * @desc Returns hop bridge instance with signer connected. Used for adding or changing signer.
   * @param {Object} signer - Ethers `Signer` for signing transactions.
   * @example
   *```js
   *import { Hop, Token } from '@hop-protocol/sdk'
   *import { Wallet } from 'ethers'
   *
   *const signer = new Wallet(privateKey)
   *let hop = new Hop()
   * // ...
   *const bridge = hop.bridge(Token.USDC).connect(signer)
   *```
   */
  connect (signer: Signer) {
    return new HopBridge(
      this.network,
      signer,
      this.token,
      this.sourceChain,
      this.destinationChain
    )
  }

  /**
   * @desc Approve and send tokens to another chain. This will make an approval
   * transaction if not enough allowance.
   * @param {String} tokenAmount - Token amount to send denominated in smallest unit.
   * @param {Object} sourceChain - Source chain model.
   * @param {Object} destinationChain - Destination chain model.
   * @returns Transaction object.
   * @example
   *```js
   *import { Hop, Token } from '@hop-protocol/sdk'
   *
   *const hop = new Hop()
   *const bridge = hop.connect(signer).bridge(Token.USDC)
   *\// send 1 USDC token from Optimism -> xDai
   *const tx = await bridge.send('1000000000000000000', Chain.Optimism, Chain.xDai)
   *console.log(tx.hash)
   *```
   */
  async approveAndSend (
    tokenAmount: TAmount,
    sourceChain?: TChain,
    destinationChain?: TChain,
    options?: Partial<SendOptions>
  ) {
    return this._send(
      tokenAmount.toString(),
      sourceChain,
      destinationChain,
      true,
      options
    )
  }

  /**
   * @desc Send tokens to another chain.
   * @param {String} tokenAmount - Token amount to send denominated in smallest unit.
   * @param {Object} sourceChain - Source chain model.
   * @param {Object} destinationChain - Destination chain model.
   * @returns Transaction object.
   * @example
   *```js
   *import { Hop, Chain, Token } from '@hop-protocol/sdk'
   *
   *const hop = new Hop()
   *const bridge = hop.connect(signer).bridge(Token.USDC)
   *\// send 1 USDC token from Optimism -> xDai
   *const tx = await bridge.send('1000000000000000000', Chain.Optimism, Chain.xDai)
   *console.log(tx.hash)
   *```
   */
  async send (
    tokenAmount: TAmount,
    sourceChain?: TChain,
    destinationChain?: TChain,
    options?: Partial<SendOptions>
  ) {
    tokenAmount = tokenAmount.toString()
    if (!sourceChain) {
      sourceChain = this.sourceChain
    }
    if (!destinationChain) {
      destinationChain = this.destinationChain
    }
    if (!sourceChain) {
      throw new Error('source chain is required')
    }
    if (!destinationChain) {
      throw new Error('destination chain is required')
    }

    return this._send(
      tokenAmount.toString(),
      sourceChain,
      destinationChain,
      false,
      options
    )
  }

  private async _send (
    tokenAmount: string,
    sourceChain: TChain,
    destinationChain: TChain,
    approval: boolean = false,
    options?: Partial<SendOptions>
  ) {
    sourceChain = this.toChainModel(sourceChain)
    destinationChain = this.toChainModel(destinationChain)

    const balance = await this.token.balanceOf(sourceChain)
    if (balance.lt(BigNumber.from(tokenAmount))) {
      throw new Error('not enough token balance')
    }

    // L1 -> L1 or L2
    if (sourceChain.isL1) {
      // L1 -> L1
      if (destinationChain.isL1) {
        return this._sendL1ToL1({
          sourceChain,
          destinationChain,
          amount: tokenAmount
        })
      }
      // L1 -> L2
      return this._sendL1ToL2({
        destinationChainId: destinationChain.chainId,
        sourceChain,
        relayer: options?.relayer ?? ethers.constants.AddressZero,
        relayerFee: options?.relayerFee ?? 0,
        amount: tokenAmount,
        amountOutMin: options?.amountOutMin ?? 0,
        deadline: options?.deadline,
        recipient: options?.recipient,
        approval
      })
    }
    // else:
    // L2 -> L1 or L2

    // L2 -> L1
    if (destinationChain.isL1) {
      let bonderFee = options.bonderFee
      if (!bonderFee) {
        bonderFee = await this.getBonderFee(
          tokenAmount,
          sourceChain,
          destinationChain
        )
      }
      return this._sendL2ToL1({
        destinationChainId: destinationChain.chainId,
        sourceChain,
        amount: tokenAmount,
        bonderFee,
        recipient: options.recipient,
        amountOutMin: options.amountOutMin,
        deadline: options.deadline,
        destinationAmountOutMin: options.destinationAmountOutMin,
        destinationDeadline: options.destinationDeadline,
        approval
      })
    }

    // L2 -> L2
    let bonderFee = options.bonderFee
    if (!bonderFee) {
      bonderFee = await this.getBonderFee(
        tokenAmount,
        sourceChain,
        destinationChain
      )
    }
    return this._sendL2ToL2({
      destinationChainId: destinationChain.chainId,
      sourceChain,
      amount: tokenAmount,
      bonderFee,
      recipient: options.recipient,
      amountOutMin: options.amountOutMin,
      deadline: options.deadline,
      destinationAmountOutMin: options.destinationAmountOutMin,
      destinationDeadline: options.destinationDeadline,
      approval
    })
  }

  /**
   * @desc Estimate token amount out.
   * @param {String} tokenAmountIn - Token amount input.
   * @param {Object} sourceChain - Source chain model.
   * @param {Object} destinationChain - Destination chain model.
   * @returns BigNumber object.
   * @example
   *```js
   *import { Hop, Chain Token } from '@hop-protocol/sdk'
   *
   *const hop = new Hop()
   *const bridge = hop.connect(signer).bridge(Token.USDC)
   *const amountOut = await bridge.getAmountOut('1000000000000000000', Chain.Optimism, Chain.xDai)
   *console.log(amountOut)
   *```
   */
  async getAmountOut (
    tokenAmountIn: TAmount,
    sourceChain?: TChain,
    destinationChain?: TChain,
  ) {
    tokenAmountIn = BigNumber.from(tokenAmountIn.toString())
    sourceChain = this.toChainModel(sourceChain)
    destinationChain = this.toChainModel(destinationChain)

    const hTokenAmount = await this._calcToHTokenAmount(tokenAmountIn, sourceChain)
    const amountOut = await this._calcFromHTokenAmount(hTokenAmount, destinationChain)

    return amountOut
  }

  /**
   * @desc Estimate the bonder liquidity needed at the destination.
   * @param {String} tokenAmountIn - Token amount input.
   * @param {Object} sourceChain - Source chain model.
   * @param {Object} destinationChain - Destination chain model.
   * @returns BigNumber object.
   * @example
   *```js
   *import { Hop, Chain Token } from '@hop-protocol/sdk'
   *
   *const hop = new Hop()
   *const bridge = hop.connect(signer).bridge(Token.USDC)
   *const requiredLiquidity = await bridge.getRequiredLiquidity('1000000000000000000', Chain.Optimism, Chain.xDai)
   *console.log(requiredLiquidity)
   *```
   */
   async getRequiredLiquidity (
    tokenAmountIn: TAmount,
    sourceChain?: TChain
  ) {
    tokenAmountIn = BigNumber.from(tokenAmountIn.toString())
    sourceChain = this.toChainModel(sourceChain)

    const hTokenAmount = await this._calcToHTokenAmount(tokenAmountIn, sourceChain)

    return hTokenAmount
  }

  private async _calcToHTokenAmount (
    amount: TAmount,
    chain: Chain
  ): Promise<BigNumber> {

    if (chain.isL1) {
      return BigNumber.from(amount)
    }

    const saddleSwap = await this.getSaddleSwap(chain, this.signer)

    return saddleSwap.calculateSwap(
      TokenIndex.CANONICAL_TOKEN,
      TokenIndex.HOP_BRIDGE_TOKEN,
      amount
    )
  }

  private async _calcFromHTokenAmount (
    amount: TAmount,
    chain: Chain
  ): Promise<BigNumber> {

    if (chain.isL1) {
      return BigNumber.from(amount)
    }

    const saddleSwap = await this.getSaddleSwap(chain, this.signer)

    return saddleSwap.calculateSwap(
      TokenIndex.HOP_BRIDGE_TOKEN,
      TokenIndex.CANONICAL_TOKEN,
      amount
    )
  }

  private async _sendL1ToL1 (input: SendL1ToL1Input) {
    const { sourceChain, amount } = input
    const recipient = await this.getSignerAddress()
    return this.token.transfer(sourceChain, recipient, amount)
  }

  private async _sendL1ToL2 (input: SendL1ToL2Input) {
    let {
      destinationChainId,
      sourceChain,
      relayer,
      relayerFee,
      amount,
      amountOutMin,
      deadline,
      recipient,
      approval
    } = input
    deadline = deadline || this.defaultDeadlineSeconds
    recipient = recipient || (await this.getSignerAddress())
    this.checkConnectedChain(this.signer, sourceChain)
    const l1Bridge = await this.getL1Bridge(this.signer)

    if (approval) {
      const tx = await this.token.approve(sourceChain, l1Bridge.address, amount)
      await tx?.wait()
    } else {
      const allowance = await this.token.allowance(
        sourceChain,
        l1Bridge.address
      )
      if (allowance.lt(BigNumber.from(amount))) {
        throw new Error('not enough allowance')
      }
    }

    return l1Bridge.sendToL2(
      destinationChainId,
      recipient,
      amount || 0,
      amountOutMin || 0,
      deadline,
      relayer,
      relayerFee || 0,
      this.txOverrides(Chain.Ethereum)
    )
  }

  private async _sendL2ToL1 (input: SendL2ToL1Input) {
    let {
      destinationChainId,
      sourceChain,
      amount,
      destinationAmountOutMin,
      bonderFee,
      recipient,
      amountOutMin,
      deadline,
      destinationDeadline,
      approval
    } = input
    deadline = deadline || this.defaultDeadlineSeconds
    destinationDeadline = destinationDeadline || 0 // must be 0
    amountOutMin = amountOutMin || '0' // must be 0
    destinationAmountOutMin = destinationAmountOutMin || '0'
    recipient = recipient || (await this.getSignerAddress())
    this.checkConnectedChain(this.signer, sourceChain)
    const ammWrapper = await this.getAmmWrapper(sourceChain, this.signer)

    if (BigNumber.from(bonderFee).gt(amount)) {
      throw new Error('amount must be greater than bonder fee')
    }

    if (approval) {
      const tx = await this.token.approve(
        sourceChain,
        ammWrapper.address,
        amount
      )
      await tx?.wait()
    } else {
      const allowance = await this.token.allowance(
        sourceChain,
        ammWrapper.address
      )
      if (allowance.lt(BigNumber.from(amount))) {
        throw new Error('not enough allowance')
      }
    }

    return ammWrapper.swapAndSend(
      destinationChainId,
      recipient,
      amount,
      bonderFee,
      amountOutMin,
      deadline,
      destinationAmountOutMin,
      destinationDeadline,
      this.txOverrides(sourceChain)
    )
  }

  private async _sendL2ToL2 (input: SendL2ToL2Input) {
    let {
      destinationChainId,
      sourceChain,
      amount,
      destinationAmountOutMin,
      bonderFee,
      deadline,
      destinationDeadline,
      amountOutMin,
      recipient,
      approval
    } = input
    deadline = deadline || this.defaultDeadlineSeconds
    destinationDeadline = destinationDeadline || deadline
    amountOutMin = amountOutMin || 0
    recipient = recipient || (await this.getSignerAddress())
    if (BigNumber.from(bonderFee).gt(amount)) {
      throw new Error('Amount must be greater than bonder fee')
    }

    this.checkConnectedChain(this.signer, sourceChain)
    const ammWrapper = await this.getAmmWrapper(sourceChain, this.signer)

    if (approval) {
      const tx = await this.token.approve(
        sourceChain,
        ammWrapper.address,
        amount
      )
      await tx?.wait()
    } else {
      const allowance = await this.token.allowance(
        sourceChain,
        ammWrapper.address
      )
      if (allowance.lt(BigNumber.from(amount))) {
        throw new Error('not enough allowance')
      }
    }

    return ammWrapper.swapAndSend(
      destinationChainId,
      recipient,
      amount,
      bonderFee,
      amountOutMin,
      deadline,
      destinationAmountOutMin || 0,
      destinationDeadline,
      this.txOverrides(sourceChain)
    )
  }

  async getBonderFee (
    amountIn: TAmount,
    sourceChain: TChain,
    destinationChain: TChain
  ) {
    sourceChain = this.toChainModel(sourceChain)
    destinationChain = this.toChainModel(destinationChain)

    if (sourceChain.isL1) {
      return BigNumber.from('0')
    }

    const hTokenAmount = await this._calcToHTokenAmount(
      amountIn.toString(),
      sourceChain
    )
    const l2Bridge = await this.getL2Bridge(sourceChain, this.signer)
    const minBonderBps = await l2Bridge?.minBonderBps()
    const minBonderFeeAbsolute = await l2Bridge?.minBonderFeeAbsolute()
    const minBonderFeeRelative = hTokenAmount.mul(minBonderBps).div(10000)
    const minBonderFee = minBonderFeeRelative.gt(minBonderFeeAbsolute)
      ? minBonderFeeRelative
      : minBonderFeeAbsolute
    return minBonderFee
  }

  async getAvailableLiquidity (destinationChain: TChain): Promise<BigNumber> {
    const chain = this.toChainModel(destinationChain)
    let bridge: ethers.Contract

<<<<<<< HEAD
    if (sourceChain.isL1) {
      if (!destinationChain) {
        return BigNumber.from('0')
      }
      let l2HopBridgeTokenAddress =
        addresses[this.network][tokenSymbol][destinationChain.slug]
          .l2HopBridgeToken
      let l2CanonicalTokenAddress =
        addresses[this.network][tokenSymbol][destinationChain.slug]
          .l2CanonicalToken
      saddleSwap = await this.getSaddleSwap(destinationChain, this.signer)
      tokenIndexFrom = Number(
        (await saddleSwap.getTokenIndex(l2HopBridgeTokenAddress)).toString()
      )
      tokenIndexTo = Number(
        (await saddleSwap.getTokenIndex(l2CanonicalTokenAddress)).toString()
      )
    } else {
      if (!sourceChain) {
        return BigNumber.from('0')
      }
      let l2CanonicalTokenAddress =
        addresses[this.network][tokenSymbol][sourceChain.slug].l2CanonicalToken
      let l2HopBridgeTokenAddress =
        addresses[this.network][tokenSymbol][sourceChain.slug].l2HopBridgeToken
      saddleSwap = await this.getSaddleSwap(sourceChain, this.signer)
      tokenIndexFrom = Number(
        (await saddleSwap.getTokenIndex(l2CanonicalTokenAddress)).toString()
      )
      tokenIndexTo = Number(
        (await saddleSwap.getTokenIndex(l2HopBridgeTokenAddress)).toString()
      )
=======
    if (chain.isL1) {
      bridge = await this.getL1Bridge()
    } else {
      bridge = await this.getL2Bridge(chain)
>>>>>>> c3a7c0c0
    }

    // ToDo: Move bonder address to config
    const bonder = '0xE609c515A162D54548aFe31F4Ec3D951a99cF617'
    const credit: BigNumber = await bridge.getCredit(bonder)
    const debit: BigNumber = await bridge.getDebitAndAdditionalDebit(bonder)

    if (credit.lt(debit)) {
      return BigNumber.from('0')
    } else {
      return credit.sub(debit)
    }
  }

  async execSaddleSwap (
    sourceChain: TChain,
    toHop: boolean,
    amount: TAmount,
    minAmountOut: TAmount,
    deadline: number
  ) {
    sourceChain = this.toChainModel(sourceChain)
    const tokenSymbol = this.token.symbol
    let saddleSwap: Contract
    let tokenIndexFrom: number
    let tokenIndexTo: number

    let l2CanonicalTokenAddress =
      addresses[this.network][tokenSymbol][sourceChain.slug].l2CanonicalToken
    let l2HopBridgeTokenAddress =
      addresses[this.network][tokenSymbol][sourceChain.slug].l2HopBridgeToken
    saddleSwap = await this.getSaddleSwap(sourceChain, this.signer)
    let canonicalTokenIndex = Number(
      (await saddleSwap.getTokenIndex(l2CanonicalTokenAddress)).toString()
    )
    let hopTokenIndex = Number(
      (await saddleSwap.getTokenIndex(l2HopBridgeTokenAddress)).toString()
    )
    if (toHop) {
      tokenIndexFrom = hopTokenIndex
      tokenIndexTo = canonicalTokenIndex
    } else {
      tokenIndexFrom = canonicalTokenIndex
      tokenIndexTo = hopTokenIndex
    }

    return saddleSwap.swap(
      tokenIndexFrom,
      tokenIndexTo,
      amount,
      minAmountOut,
      deadline
    )
  }

  async getL1Bridge (signer: Signer = this.signer) {
    const tokenSymbol = this.token.symbol
    const bridgeAddress =
      addresses[this.network][tokenSymbol]['ethereum'].l1Bridge
    const provider = await this.getSignerOrProvider(Chain.Ethereum, signer)
    return new Contract(bridgeAddress, l1BridgeAbi, provider)
  }

  async getL2Bridge (chain: TChain, signer: Signer = this.signer) {
    chain = this.toChainModel(chain)
    const tokenSymbol = this.token.symbol
    const bridgeAddress =
      addresses[this.network][tokenSymbol][chain.slug].l2Bridge
    const provider = await this.getSignerOrProvider(chain, signer)
    return new Contract(bridgeAddress, l2BridgeAbi, provider)
  }

  async getAmmWrapper (chain: TChain, signer: Signer = this.signer) {
    chain = this.toChainModel(chain)
    const tokenSymbol = this.token.symbol
    const ammWrapperAddress =
      addresses[this.network][tokenSymbol][chain.slug].l2AmmWrapper
    const provider = await this.getSignerOrProvider(chain, signer)
    return new Contract(ammWrapperAddress, l2AmmWrapperAbi, provider)
  }

  async getSaddleSwap (chain: TChain, signer: Signer = this.signer) {
    chain = this.toChainModel(chain)
    const tokenSymbol = this.token.symbol
    const saddleSwapAddress =
      addresses[this.network][tokenSymbol][chain.slug].l2SaddleSwap
    const provider = await this.getSignerOrProvider(chain, signer)
    return new Contract(saddleSwapAddress, saddleSwapAbi, provider)
  }

  async getSaddleSwapReserves (chain: TChain, signer: Signer = this.signer) {
    const saddleSwap = await this.getSaddleSwap(chain, signer)
    return Promise.all([
      saddleSwap.getTokenBalance(0),
      saddleSwap.getTokenBalance(1)
    ])
  }

  private async getTokenIndexes (path: string[], chain: TChain) {
    const saddleSwap = await this.getSaddleSwap(chain)
    let tokenIndexFrom = Number(
      (await saddleSwap.getTokenIndex(path[0])).toString()
    )
    let tokenIndexTo = Number(
      (await saddleSwap.getTokenIndex(path[1])).toString()
    )

    return [tokenIndexFrom, tokenIndexTo]
  }

  async getSaddleLpToken (chain: TChain, signer: Signer = this.signer) {
    chain = this.toChainModel(chain)
    const tokenSymbol = this.token.symbol
    const saddleLpTokenAddress =
      addresses[this.network][tokenSymbol][chain.slug].l2SaddleLpToken
    const provider = await this.getSignerOrProvider(chain, signer)
    return new Contract(saddleLpTokenAddress, saddleLpTokenAbi, provider)
  }

  async getSignerOrProvider (chain: TChain, signer: Signer = this.signer) {
    chain = this.toChainModel(chain)
    if (!signer) {
      return chain.provider
    }
    const connectedChainId = await signer.getChainId()
    if (connectedChainId !== chain.chainId) {
      return chain.provider
    }
    return this.signer
  }

  async checkConnectedChain (signer: Signer, chain: Chain) {
    const connectedChainId = await signer.getChainId()
    if (connectedChainId !== chain.chainId) {
      throw new Error('invalid connected chain id')
    }
  }

  getSignerAddress () {
    if (!this.signer) {
      throw new Error('signer not connected')
    }
    return this.signer?.getAddress()
  }

  get defaultDeadlineSeconds () {
    return (Date.now() / 1000 + this.defaultDeadlineMinutes * 60) | 0
  }

  async addLiquidity (
    amount0Desired: TAmount,
    amount1Desired: TAmount,
    chain?: TChain,
    opts: any = {} // TODO
  ) {
    if (!chain) {
      chain = this.sourceChain
    }
    chain = this.toChainModel(chain)
    const amm = new AMM(this.network, this.signer, this.token, chain)
    return amm.addLiquidity(
      amount0Desired,
      amount1Desired,
      opts.minToMint,
      opts.deadline
    )
  }

  async removeLiquidity (
    liqudityTokenAmount: TAmount,
    chain?: TChain,
    opts: any = {} // TODO
  ) {
    if (!chain) {
      chain = this.sourceChain
    }
    chain = this.toChainModel(chain)
    const amm = new AMM(this.network, this.signer, this.token, chain)
    return amm.removeLiquidity(
      liqudityTokenAmount,
      opts.amount0Min,
      opts.amount1Min,
      opts.deadline
    )
  }

  txOverrides (chain: Chain) {
    const txOptions: any = {}
    if (chain.equals(Chain.Optimism)) {
      txOptions.gasPrice = 0
      txOptions.gasLimit = 8000000
    }
    return txOptions
  }
}

export default HopBridge<|MERGE_RESOLUTION|>--- conflicted
+++ resolved
@@ -92,8 +92,6 @@
 
   /** Default deadline for transfers */
   public defaultDeadlineMinutes = 30
-
-  public network: string
 
   /**
    * @desc Instantiates Hop Bridge.
@@ -124,8 +122,7 @@
     sourceChain?: TChain,
     destinationChain?: TChain
   ) {
-    super()
-    this.network = network
+    super(network)
     if (!token) {
       throw new Error('token symbol is required')
     }
@@ -361,14 +358,20 @@
   async getAmountOut (
     tokenAmountIn: TAmount,
     sourceChain?: TChain,
-    destinationChain?: TChain,
+    destinationChain?: TChain
   ) {
     tokenAmountIn = BigNumber.from(tokenAmountIn.toString())
     sourceChain = this.toChainModel(sourceChain)
     destinationChain = this.toChainModel(destinationChain)
 
-    const hTokenAmount = await this._calcToHTokenAmount(tokenAmountIn, sourceChain)
-    const amountOut = await this._calcFromHTokenAmount(hTokenAmount, destinationChain)
+    const hTokenAmount = await this._calcToHTokenAmount(
+      tokenAmountIn,
+      sourceChain
+    )
+    const amountOut = await this._calcFromHTokenAmount(
+      hTokenAmount,
+      destinationChain
+    )
 
     return amountOut
   }
@@ -389,14 +392,17 @@
    *console.log(requiredLiquidity)
    *```
    */
-   async getRequiredLiquidity (
+  async getRequiredLiquidity (
     tokenAmountIn: TAmount,
     sourceChain?: TChain
-  ) {
+  ): Promise<BigNumber> {
     tokenAmountIn = BigNumber.from(tokenAmountIn.toString())
     sourceChain = this.toChainModel(sourceChain)
 
-    const hTokenAmount = await this._calcToHTokenAmount(tokenAmountIn, sourceChain)
+    const hTokenAmount = await this._calcToHTokenAmount(
+      tokenAmountIn,
+      sourceChain
+    )
 
     return hTokenAmount
   }
@@ -405,7 +411,6 @@
     amount: TAmount,
     chain: Chain
   ): Promise<BigNumber> {
-
     if (chain.isL1) {
       return BigNumber.from(amount)
     }
@@ -423,7 +428,6 @@
     amount: TAmount,
     chain: Chain
   ): Promise<BigNumber> {
-
     if (chain.isL1) {
       return BigNumber.from(amount)
     }
@@ -624,45 +628,10 @@
     const chain = this.toChainModel(destinationChain)
     let bridge: ethers.Contract
 
-<<<<<<< HEAD
-    if (sourceChain.isL1) {
-      if (!destinationChain) {
-        return BigNumber.from('0')
-      }
-      let l2HopBridgeTokenAddress =
-        addresses[this.network][tokenSymbol][destinationChain.slug]
-          .l2HopBridgeToken
-      let l2CanonicalTokenAddress =
-        addresses[this.network][tokenSymbol][destinationChain.slug]
-          .l2CanonicalToken
-      saddleSwap = await this.getSaddleSwap(destinationChain, this.signer)
-      tokenIndexFrom = Number(
-        (await saddleSwap.getTokenIndex(l2HopBridgeTokenAddress)).toString()
-      )
-      tokenIndexTo = Number(
-        (await saddleSwap.getTokenIndex(l2CanonicalTokenAddress)).toString()
-      )
-    } else {
-      if (!sourceChain) {
-        return BigNumber.from('0')
-      }
-      let l2CanonicalTokenAddress =
-        addresses[this.network][tokenSymbol][sourceChain.slug].l2CanonicalToken
-      let l2HopBridgeTokenAddress =
-        addresses[this.network][tokenSymbol][sourceChain.slug].l2HopBridgeToken
-      saddleSwap = await this.getSaddleSwap(sourceChain, this.signer)
-      tokenIndexFrom = Number(
-        (await saddleSwap.getTokenIndex(l2CanonicalTokenAddress)).toString()
-      )
-      tokenIndexTo = Number(
-        (await saddleSwap.getTokenIndex(l2HopBridgeTokenAddress)).toString()
-      )
-=======
     if (chain.isL1) {
       bridge = await this.getL1Bridge()
     } else {
       bridge = await this.getL2Bridge(chain)
->>>>>>> c3a7c0c0
     }
 
     // ToDo: Move bonder address to config
@@ -854,6 +823,8 @@
     if (chain.equals(Chain.Optimism)) {
       txOptions.gasPrice = 0
       txOptions.gasLimit = 8000000
+    } else if (chain.equals(Chain.xDai)) {
+      txOptions.gasLimit = 5000000
     }
     return txOptions
   }
