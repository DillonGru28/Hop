{
  "name": "stats-worker",
  "version": "0.0.1",
  "description": "",
  "main": "index.js",
  "engines": {
    "node": "^14",
    "yarn": "^1.22.11"
  },
  "scripts": {
    "start": "ts-node src/index.ts",
    "build": "tsc",
    "lint": "prettier-standard --format",
    "clean": "rimraf dist",
    "test": "echo \"Error: no test specified\" && exit 1"
  },
  "author": "",
  "license": "MIT",
  "dependencies": {
    "@aws-sdk/client-s3": "^3.29.0",
    "@hop-protocol/core": "0.0.1-beta.30",
<<<<<<< HEAD
    "@hop-protocol/sdk": "0.0.1-beta.192",
=======
    "@hop-protocol/sdk": "0.0.1-beta.191",
>>>>>>> f503e43d
    "@pinata/sdk": "^1.1.23",
    "@types/node": "^16.7.10",
    "dotenv": "^10.0.0",
    "ethers": "^5.4.6",
    "typescript": "^4.4.2",
    "wait": "^0.4.2"
  },
  "devDependencies": {
    "prettier-standard": "^16.4.1",
    "rimraf": "^3.0.2",
    "ts-node": "^10.2.1"
  }
}<|MERGE_RESOLUTION|>--- conflicted
+++ resolved
@@ -19,11 +19,7 @@
   "dependencies": {
     "@aws-sdk/client-s3": "^3.29.0",
     "@hop-protocol/core": "0.0.1-beta.30",
-<<<<<<< HEAD
     "@hop-protocol/sdk": "0.0.1-beta.192",
-=======
-    "@hop-protocol/sdk": "0.0.1-beta.191",
->>>>>>> f503e43d
     "@pinata/sdk": "^1.1.23",
     "@types/node": "^16.7.10",
     "dotenv": "^10.0.0",
